# Copyright 2022 MosaicML Composer authors
# SPDX-License-Identifier: Apache-2.0

import pytest
import torch
import torch.distributed
from torch.utils.data import DataLoader

from composer import Trainer
from composer.core import Precision
from composer.models import composer_resnet_cifar
from tests.common import RandomImageDataset


def get_trainer(precision: Precision) -> Trainer:

    return Trainer(
        model=composer_resnet_cifar('resnet_56'),
        train_dataloader=DataLoader(
            dataset=RandomImageDataset(size=10240),
            batch_size=1024,
            persistent_workers=False,
            num_workers=0,
        ),
        eval_dataloader=DataLoader(
            dataset=RandomImageDataset(size=10240),
            batch_size=1024,
            persistent_workers=False,
            num_workers=0,
        ),
        precision=precision,
        max_duration='1ep',
        eval_interval='1ep',
        train_subset_num_batches=1,
    )


def fit_and_measure_memory(precision) -> int:
    trainer = get_trainer(precision)
    torch.cuda.empty_cache()
    torch.cuda.reset_peak_memory_stats()

    trainer.fit()

    return torch.cuda.max_memory_allocated()


def eval_and_measure_memory(precision) -> int:
    trainer = get_trainer(precision)
    torch.cuda.empty_cache()
    torch.cuda.reset_peak_memory_stats()

    trainer.eval(
        dataloader=trainer.state.evaluators[0].dataloader,
        dataloader_label='eval',
        metrics=trainer.state.eval_metrics[trainer.state.evaluators[0].label],
    )

    return torch.cuda.max_memory_allocated()


def predict_and_measure_memory(precision) -> int:
    trainer = get_trainer(precision)
    torch.cuda.empty_cache()
    torch.cuda.reset_peak_memory_stats()
<<<<<<< HEAD

    trainer.predict(dataloader=trainer.state.evaluators[0].dataloader)

=======
    trainer.eval()
>>>>>>> 8a789bd1
    return torch.cuda.max_memory_allocated()


@pytest.mark.gpu
@pytest.mark.parametrize('precision', [Precision.AMP, Precision.BF16])
def test_train_precision_memory(precision: Precision):
    memory_fp32 = fit_and_measure_memory(Precision.FP32)
    memory_half = fit_and_measure_memory(precision)
    assert memory_half < 0.7 * memory_fp32


@pytest.mark.gpu
@pytest.mark.parametrize('precision', [Precision.AMP, Precision.BF16])
def test_eval_precision_memory(precision: Precision):
    memory_fp32 = eval_and_measure_memory(Precision.FP32)
    memory_half = eval_and_measure_memory(precision)
    assert memory_half < 0.9 * memory_fp32


@pytest.mark.gpu
@pytest.mark.parametrize('precision', [Precision.AMP, Precision.BF16])
def test_predict_precision_memory(precision: Precision):
    memory_fp32 = predict_and_measure_memory(Precision.FP32)
    memory_half = predict_and_measure_memory(precision)
    assert memory_half < 0.9 * memory_fp32<|MERGE_RESOLUTION|>--- conflicted
+++ resolved
@@ -50,11 +50,7 @@
     torch.cuda.empty_cache()
     torch.cuda.reset_peak_memory_stats()
 
-    trainer.eval(
-        dataloader=trainer.state.evaluators[0].dataloader,
-        dataloader_label='eval',
-        metrics=trainer.state.eval_metrics[trainer.state.evaluators[0].label],
-    )
+    trainer.eval()
 
     return torch.cuda.max_memory_allocated()
 
@@ -63,13 +59,9 @@
     trainer = get_trainer(precision)
     torch.cuda.empty_cache()
     torch.cuda.reset_peak_memory_stats()
-<<<<<<< HEAD
 
     trainer.predict(dataloader=trainer.state.evaluators[0].dataloader)
 
-=======
-    trainer.eval()
->>>>>>> 8a789bd1
     return torch.cuda.max_memory_allocated()
 
 
