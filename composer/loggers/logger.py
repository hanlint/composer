# Copyright 2022 MosaicML Composer authors
# SPDX-License-Identifier: Apache-2.0

"""Base classes, functions, and variables for logger."""

from __future__ import annotations

import collections.abc
import operator
import pathlib
from enum import IntEnum
from functools import reduce
from typing import TYPE_CHECKING, Any, Dict, Optional, Sequence, Union

import torch

from composer.utils import ensure_tuple
from composer.utils.file_helpers import format_name_with_dist

if TYPE_CHECKING:
    from composer.core.state import State
    from composer.loggers.logger_destination import LoggerDestination

__all__ = ['LoggerDestination', 'Logger', 'LogLevel', 'format_log_data_value']


class LogLevel(IntEnum):
    """LogLevel denotes when in the training loop log messages are generated.

    Logging destinations use the LogLevel to determine whether to record a given
    metric or state change.

    Attributes:
        FIT: Logged once per training run.
        EPOCH: Logged once per epoch.
        BATCH: Logged once per batch.
    """
    FIT = 1
    EPOCH = 2
    BATCH = 3

    @classmethod
    def _missing_(cls, value: object):
        if isinstance(value, LogLevel):
            return value
        if isinstance(value, int):
            return LogLevel(value)
        if isinstance(value, str):
            return LogLevel[value.upper()]
        return super()._missing_(value)


class Logger:
    """An interface to record training data.

    The :class:`~composer.trainer.trainer.Trainer`, instances of :class:`~composer.core.callback.Callback`, and
    instances of :class:`~composer.core.algorithm.Algorithm` invoke the logger to record data such as
    the epoch, training loss, and custom metrics as provided by individual callbacks and algorithms.
    This class does not store any data itself; instead, it routes all data to the ``destinations``.
    Each destination (e.g. the :class:`~composer.loggers.file_logger.FileLogger`,
    :class:`~composer.loggers.in_memory_logger.InMemoryLogger`) is responsible for storing the data itself
    (e.g. writing it to a file or storing it in memory).

    Args:
        state (State): The training state.
        destinations (LoggerDestination | Sequence[LoggerDestination], optional):
            The logger destinations, to where logging data will be sent. (default: ``None``)

    Attributes:
        destinations (Sequence[LoggerDestination]):
            A sequence of :class:`~.LoggerDestination` to where logging calls will be sent.
    """

    def __init__(
        self,
        state: State,
        destinations: Optional[Union[LoggerDestination, Sequence[LoggerDestination]]] = None,
    ):
        self.destinations = ensure_tuple(destinations)
<<<<<<< HEAD
        if run_name is None:
            # prefixing with the time so experiments sorted alphabetically will
            # have the latest experiment last
            run_name = str(int(time.time())) + "-" + coolname.generate_slug(2)
            run_name_list = [run_name]
            # ensure all ranks have the same experiment name
            #dist.broadcast_object_list(run_name_list)
            run_name = run_name_list[0]
        assert run_name is not None, "run name is set above if not specified."
        self.run_name = run_name
=======
>>>>>>> 17b7d5a2
        self._state = state

    def data(self, log_level: Union[str, int, LogLevel], data: Dict[str, Any]) -> None:
        """Log data to the :attr:`destinations`.

        Args:
            log_level (str | int | LogLevel): The log level, which can be a name, value, or instance of
                :class:`LogLevel`.
            data (Dict[str, Any]): The data to log.
        """
        log_level = LogLevel(log_level)

        for destination in self.destinations:
            destination.log_data(self._state, log_level, data)

    def file_artifact(
        self,
        log_level: Union[str, int, LogLevel],
        artifact_name: str,
        file_path: Union[pathlib.Path, str],
        *,
        overwrite: bool = False,
    ):
        """Log ``file_path`` as an artifact named ``artifact_name``.

        Both ``file_path`` and ``artifact_name`` can be specified as format strings.
        See :func:`~.composer.utils.file_helpers.format_name_with_dist` for more information.

        Args:
            log_level (str | int | LogLevel): The log level, which can be a name, value, or instance of
                :class:`LogLevel`.
            artifact_name (str): A format string for the name of the artifact.
            file_path (str | pathlib.Path): A format string for the file path.
            overwrite (bool, optional): Whether to overwrite an existing artifact with the same ``artifact_name``.
                (default: ``False``)
        """
        log_level = LogLevel(log_level)
        file_path = format_name_with_dist(format_str=str(file_path), run_name=self._state.run_name)
        file_path = pathlib.Path(file_path)
        for destination in self.destinations:
            destination.log_file_artifact(
                state=self._state,
                log_level=log_level,
                artifact_name=format_name_with_dist(format_str=artifact_name, run_name=self._state.run_name),
                file_path=file_path,
                overwrite=overwrite,
            )

    def data_fit(self, data: Dict[str, Any]) -> None:
        """Helper function for ``self.data(LogLevel.FIT, data)``."""
        self.data(LogLevel.FIT, data)

    def data_epoch(self, data: Dict[str, Any]) -> None:
        """Helper function for ``self.data(LogLevel.EPOCH, data)``."""
        self.data(LogLevel.EPOCH, data)

    def data_batch(self, data: Dict[str, Any]) -> None:
        """Helper function for ``self.data(LogLevel.BATCH, data)``."""
        self.data(LogLevel.BATCH, data)


def format_log_data_value(data: Any) -> str:
    """Recursively formats a given log data value into a string.

    Args:
        data: Data to format.

    Returns:
        str: ``data`` as a string.
    """
    if data is None:
        return 'None'
    if isinstance(data, str):
        return f"\"{data}\""
    if isinstance(data, int):
        return str(data)
    if isinstance(data, float):
        return f'{data:.4f}'
    if isinstance(data, torch.Tensor):
        if data.shape == () or reduce(operator.mul, data.shape, 1) == 1:
            return format_log_data_value(data.cpu().item())
        return 'Tensor of shape ' + str(data.shape)
    if isinstance(data, collections.abc.Mapping):
        output = ['{ ']
        for k, v in data.items():
            assert isinstance(k, str)
            v = format_log_data_value(v)
            output.append(f"\"{k}\": {v}, ")
        output.append('}')
        return ''.join(output)
    if isinstance(data, collections.abc.Iterable):
        return '[' + ', '.join(format_log_data_value(v) for v in data) + ']'

    # Unknown format catch-all
    return str(data)<|MERGE_RESOLUTION|>--- conflicted
+++ resolved
@@ -77,19 +77,6 @@
         destinations: Optional[Union[LoggerDestination, Sequence[LoggerDestination]]] = None,
     ):
         self.destinations = ensure_tuple(destinations)
-<<<<<<< HEAD
-        if run_name is None:
-            # prefixing with the time so experiments sorted alphabetically will
-            # have the latest experiment last
-            run_name = str(int(time.time())) + "-" + coolname.generate_slug(2)
-            run_name_list = [run_name]
-            # ensure all ranks have the same experiment name
-            #dist.broadcast_object_list(run_name_list)
-            run_name = run_name_list[0]
-        assert run_name is not None, "run name is set above if not specified."
-        self.run_name = run_name
-=======
->>>>>>> 17b7d5a2
         self._state = state
 
     def data(self, log_level: Union[str, int, LogLevel], data: Dict[str, Any]) -> None:
