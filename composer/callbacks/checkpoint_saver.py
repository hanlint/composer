--- conflicted
+++ resolved
@@ -363,11 +363,7 @@
         is_deepspeed = is_model_deepspeed(state.model)
 
         # save the checkpoint to the filename
-<<<<<<< HEAD
-        filename = self.filename.format(state)
-=======
         filename = self.filename.format(state, is_deepspeed)
->>>>>>> 3397b52a
 
         saved = checkpoint.save_checkpoint(
             state=state,
