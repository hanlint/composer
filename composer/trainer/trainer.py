# Copyright 2022 MosaicML Composer authors
# SPDX-License-Identifier: Apache-2.0

"""Train models."""

from __future__ import annotations

import contextlib
import datetime
import itertools
import logging
import os
import pathlib
import re
import time
import warnings
from copy import deepcopy
from typing import Any, Callable, ContextManager, Dict, Iterable, List, Optional, Sequence, TextIO, Tuple, Union, cast

import coolname
import torch
import torch.distributed
import torch.nn as nn
import torch.utils.data
from torch.cuda.amp.grad_scaler import GradScaler
from torch.nn.parallel import DistributedDataParallel
from torch.utils.data import DataLoader, DistributedSampler
from torchmetrics import Metric

from composer.algorithms import GradientClipping
from composer.callbacks import CheckpointSaver
from composer.core import (Algorithm, Callback, DataSpec, Engine, Evaluator, Event, Precision, State, Time, Timestamp,
                           ensure_data_spec, ensure_evaluator, ensure_time)
from composer.core.precision import get_precision_context
from composer.core.time import TimeUnit
from composer.core.types import Batch, BreakEpochException, PyTorchScheduler, TrainerMode
from composer.loggers import Logger, LoggerDestination, ProgressBarLogger
from composer.models.base import ComposerModel
from composer.optim.decoupled_weight_decay import DecoupledSGDW
from composer.optim.scheduler import ComposerScheduler, compile_composer_scheduler
from composer.profiler import Profiler
from composer.trainer._deepspeed import _fix_batch_precision_for_deepspeed, _parse_deepspeed_config
from composer.trainer._scale_schedule import scale_pytorch_scheduler
from composer.trainer._scaler import ClosureGradScaler
from composer.trainer.ddp import DDPSyncStrategy, ddp_sync_context, prepare_ddp_module
from composer.trainer.devices import Device, DeviceCPU, DeviceGPU, DeviceMPS, DeviceTPU
from composer.utils import (ObjectStore, dist, ensure_tuple, format_name_with_dist, is_model_deepspeed, map_collection,
                            reproducibility)
from composer.utils.checkpoint import load_checkpoint, save_checkpoint
from composer.utils.file_helpers import get_file
from composer.utils.import_helpers import MissingConditionalImportError
from composer.utils.inference import ExportFormat, Transform, export_with_logger

log = logging.getLogger(__name__)

__all__ = ['Trainer']

# syntax to shorten the Scheduler type annoations
Scheduler = Union[ComposerScheduler, PyTorchScheduler]


def _raise_missing_argument_exception(arg_name: str):
    raise ValueError((f'{arg_name} is a required argument and must be specified when constructing the '
                      f'{Trainer.__name__} or when calling {Trainer.__name__}.{Trainer.fit.__name__}(). '
                      f'To fix, please specify `{arg_name}` via {Trainer.__name__}({arg_name}=...) or '
                      f'{Trainer.__name__}.{Trainer.fit.__name__}({arg_name}=...).'))


def _scale_max_duration_by_ssr(
    scale_schedule_ratio: float,
    orig_max_duration: Optional[Time[int]],
) -> Optional[Time[int]]:
    if orig_max_duration is None:
        return None
    max_duration = cast(Time[int], orig_max_duration * scale_schedule_ratio)
    log.info(f'max_duration changed from {orig_max_duration} to {max_duration}')
    if max_duration.value == 0:
        raise ValueError('Scale schedule has reduced the max_duration to 0. Set a higher ratio or use more epochs.')
    return max_duration


def _get_default_scheduler_frequency(schedulers: Optional[Union[Scheduler, Sequence[Scheduler]]]):
    has_pytorch_scheduler = any(isinstance(scheduler, PyTorchScheduler) for scheduler in ensure_tuple(schedulers))
    if has_pytorch_scheduler:
        log.info(('Stepping schedulers every epoch, as a PyTorch scheduler was provided. '
                  'The trainer cannot automatically convert the parameters (e.g. step_size, T_max) of the '
                  'PyTorch scheduler to be in terms of batches. If the PyTorch scheduler should be stepped '
                  'every batch, set `step_schedulers_every_batch=True`.'))
        return TimeUnit.EPOCH
    else:
        log.info(('Stepping schedulers every batch. '
                  'To step schedulers every epoch, set `step_schedulers_every_batch=False`.'))
        return TimeUnit.BATCH


def _filter_metrics(metrics: Dict[str, Metric], metric_names: Optional[List[str]]) -> Dict[str, Metric]:
    """Filter the metrics based on the given metric_names as regex strings (e.g. 'Accuracy', 'f1' for 'BinaryF1Score', 'Top-.' for 'Top-1 Accuracy' and 'Top-2 Accuracy', etc). If no metric_names are provided, all metrics will be returned."""
    metrics = deepcopy(metrics)
    if not metric_names:
        return metrics
    else:
        filtered_metrics = {}
        for name, metric in metrics.items():
            if any(re.match(f'.*{metric_name}.*', name, re.IGNORECASE) for metric_name in metric_names):
                filtered_metrics[name] = metric
        return filtered_metrics


def _validate_precision(precision: Precision, device: Device, deepspeed_enabled: bool):
    if isinstance(device, DeviceCPU) and precision != Precision.FP32:
        raise ValueError(f'{precision} is not supproted for CPU training.')
    if not deepspeed_enabled and precision == Precision.FP16:
        raise ValueError('FP16 precision is only supported when training with DeepSpeed.')


def _compile_schedulers(
    schedulers: Optional[Union[Scheduler, Sequence[Scheduler]]],
    state: State,
    scale_schedule_ratio: float,
) -> List[PyTorchScheduler]:
    compiled_schedulers = []
    for scheduler in ensure_tuple(schedulers):
        if isinstance(scheduler, PyTorchScheduler):
            scale_pytorch_scheduler(scheduler, scale_schedule_ratio)
            compiled_schedulers.append(scheduler)
        else:  # it's a composer scheduler
            compiled_schedulers.append(compile_composer_scheduler(scheduler, state, scale_schedule_ratio))

    return compiled_schedulers


def _set_evaluator_interval_and_subset_num_batches(
    evaluators: Sequence[Evaluator],
    eval_interval: Union[int, str, Time, Callable[[State, Event], bool]],
    subset_num_batches: int,
):
    # convert eval_dataloader to `List[Evaluator]`
    for evaluator in evaluators:
        if evaluator.subset_num_batches is None:
            evaluator.subset_num_batches = subset_num_batches
        if evaluator.eval_interval is None:
            evaluator.eval_interval = eval_interval


def _is_adaptive_grad_accum(grad_accum: Union[int, str], device: Device):
    if grad_accum == 'auto':
        warnings.warn(("Setting `grad_accum='auto'` is an experimental feature which may cause "
                       'uncaught Cuda Out of Memory errors. In this case, please manually '
                       'set grad_accum explicitly to an integer instead. '))
        if isinstance(device, DeviceCPU):
            raise ValueError('Cannot use adaptive grad_accum on CPU. Please set grad_accum >= 1')
        return True
    else:
        return False


def _get_initial_grad_accum(grad_accum: Union[int, str]):
    if grad_accum == 'auto':
        return 1
    elif isinstance(grad_accum, int):
        return grad_accum
    else:
        raise ValueError("grad_accum must be an int or ``'auto'``")


def _is_cuda_oom(e: RuntimeError):
    """Determines if error is CUDA Out of Memory and if adaptive_grad_accum is enabled."""
    if 'CUDA out of memory' in str(e):
        return True
    # With batch_norm, large batch sizes sometimes result in cuDNN instead of Cuda OOMs.
    if 'cuDNN error: CUDNN_STATUS_NOT_SUPPORTED. This error may appear if you passed in a non-contiguous input.' in str(
            e):
        warnings.warn(
            f'Encountered "cuDNN error: CUDNN_STATUS_NOT_SUPPORTED. This error may appear if you passed in a non-contiguous input." This can happen when the batch_size is too large for the GPU so auto grad_accum will rerun with a higher grad_accum value, but there may be a user error with non-contiguous inputs.'
        )
        return True
    return False


def _adjust_grad_accum(state: State, device_batch_size):
    """Adjust grad_accum if we encounter OOM.

    Args:
        state (State): State of trainer.
        device_batch_size (int): Batch size.
    """
    # If any rank hit CUDA OOM, update grad_accum and retry. Raise runtime error if training 1 sample
    # at a time still resulted in CUDA out of memory.
    if state.grad_accum == device_batch_size:
        raise RuntimeError(('CUDA out of memory. The train loop failed with an internal microbatch of size 1.'
                            'The GPU does not have enough memory to process even 1 sample during train.'))
    else:
        original_grad_accum = state.grad_accum
        state.grad_accum = min(2 * state.grad_accum, device_batch_size)
        warnings.warn(
            RuntimeWarning('CUDA out of memory detected. Gradient Accumulation, the number of train microbatches, '
                           f'increased from {original_grad_accum} -> {state.grad_accum}, '
                           'and the batch will be retrained with a '
                           f'micro-batchsize of {device_batch_size // state.grad_accum}'))
    # Clear gradients in case failure happened during backwards pass
    for optimizer in state.optimizers:
        optimizer.zero_grad()
    torch.cuda.empty_cache()


def _adjust_eval_batch_split(state: State, device_batch_size):
    """Adjust eval_batch_split if we encounter OOM.

    Args:
        state (State): State of trainer.
        device_batch_size (int): Batch size.
    """
    # If any rank hit CUDA OOM, update grad_accum and retry. Raise runtime error if training 1 sample
    # at a time still resulted in CUDA out of memory.
    if state.eval_batch_split == device_batch_size:
        raise RuntimeError(('CUDA out of memory. The train loop failed with an internal microbatch of size 1.'
                            'The GPU does not have enough memory to process even 1 sample in eval. '))
    else:
        original_eval_batch_split = state.eval_batch_split
        state.eval_batch_split = min(2 * state.eval_batch_split, device_batch_size)
        warnings.warn(
            RuntimeWarning('CUDA out of memory detected. Number of eval microbatches '
                           f'increased from {original_eval_batch_split} -> {state.eval_batch_split}, '
                           'and the batch will be retrained with a '
                           f'micro-batchsize of {device_batch_size // state.eval_batch_split}'))
    torch.cuda.empty_cache()


def _get_device(device: Optional[Union[str, Device]]):
    if not device:
        device = DeviceGPU() if torch.cuda.is_available() else DeviceCPU()
    elif isinstance(device, str):
        if device.lower() == 'cpu':
            device = DeviceCPU()
        elif device.lower() == 'gpu':
            device = DeviceGPU()
        elif device.lower() == 'mps':
            device = DeviceMPS()
        elif device.lower() == 'tpu':
            if not _is_tpu_installed():
                raise ImportError(
                    'Unable to import torch_xla. Please follow installation instructions at https://github.com/pytorch/xla'
                )
            device = DeviceTPU()
        else:
            raise ValueError(f'device ({device}) must be one of (cpu, gpu, mps, tpu).')
    return device


def _distribute_and_get_random_seed(seed: Optional[int], device: Device):
    if not seed:
        seed = reproducibility.get_random_seed()

    # Ensure that each process has a seed = rank_zero_seed + global_rank
    # This "deterministically different" seed behavior is required to be able
    # to restore seeds when resuming form checkpoints, since only the
    # `rank_zero_seed` is stored on state.
    if seed < 0 or seed > reproducibility.MAX_SEED:
        raise ValueError(f'Invalid seed: {seed}. It must be on [0; 2**32 - 1)')

    # using int64 to prevent overflow
    rank_zero_seed = device.tensor_to_device(torch.tensor([seed], dtype=torch.int64))
    dist.broadcast(rank_zero_seed, src=0)
    rank_zero_seed = rank_zero_seed.item()
    assert isinstance(rank_zero_seed, int)
    seed = rank_zero_seed + dist.get_global_rank()
    return rank_zero_seed, seed


def _get_ddp_sync_strategy(ddp_sync_strategy: Optional[Union[str, DDPSyncStrategy]], find_unused_parameters: bool):
    if ddp_sync_strategy is None:
        if find_unused_parameters:
            ddp_sync_strategy = DDPSyncStrategy.MULTI_AUTO_SYNC
        else:
            ddp_sync_strategy = DDPSyncStrategy.SINGLE_AUTO_SYNC
    else:
        ddp_sync_strategy = DDPSyncStrategy(ddp_sync_strategy)
    return ddp_sync_strategy


def _generate_run_name() -> str:
    # prefixing with the time so experiments sorted alphabetically will have the latest experiment last
    generated_run_name = str(int(time.time())) + '-' + coolname.generate_slug(2)
    run_name_list = [generated_run_name]
    # ensure all ranks have the same experiment name
    dist.broadcast_object_list(run_name_list)
    generated_run_name = run_name_list[0]
    return generated_run_name


def _is_tpu_installed() -> bool:
    try:
        import torch_xla.core.xla_model as xm
        del xm
    except ImportError:
        return False
    else:
        return True


if _is_tpu_installed():
    import torch_xla.core.xla_model as xm
    import torch_xla.distributed.parallel_loader as pl


class Trainer:
    """Train models with Composer algorithms.

    The trainer supports models with :class:`~composer.models.base.ComposerModel` instances.
    The :class:`.Trainer` is highly customizable and can support a wide variety of workloads.
    See the :doc:`training guide</trainer/using_the_trainer>` for more information.

    Example
    --------

    Train a model and save a checkpoint:

    .. testcode::

        import os
        from composer import Trainer

        ### Create a trainer
        trainer = Trainer(
            model=model,
            train_dataloader=train_dataloader,
            max_duration="1ep",
            eval_dataloader=eval_dataloader,
            optimizers=optimizer,
            schedulers=scheduler,
            device="cpu",
            eval_interval="1ep",
            save_folder="checkpoints",
            save_filename="ep{epoch}.pt",
            save_interval="1ep",
            save_overwrite=True,
        )

        # Fit and run evaluation for 1 epoch.
        # Save a checkpoint after 1 epoch as specified during trainer creation.
        trainer.fit()

    Load the checkpoint and resume training:

    .. testcode::

        # Get the saved checkpoint filepath
        checkpoint_path = trainer.saved_checkpoints.pop()[0]

        # Create a new trainer with the `load_path` argument set to the checkpoint path.
        trainer = Trainer(
            model=model,
            train_dataloader=train_dataloader,
            max_duration="2ep",
            eval_dataloader=eval_dataloader,
            optimizers=optimizer,
            schedulers=scheduler,
            device="cpu",
            eval_interval="1ep",
            load_path=checkpoint_path,
        )

        # Continue training and running evaluation where the previous trainer left off
        # until the new max_duration is reached.
        # In this case it will be one additional epoch to reach 2 epochs total.
        trainer.fit()


    Args:
        model (ComposerModel): The model to train. Can be user-defined or one of the models included
            with Composer.

            .. seealso:: :mod:`composer.models` for models built into Composer.
        train_dataloader (Iterable | DataSpec | dict, optional): The dataloader, :class:`.DataSpec`,
            or dict of :class:`.DataSpec` kwargs for the training data. In order to specify custom
            preprocessing steps on each data batch, specify a :class:`.DataSpec` instead of a dataloader.
            It is recommended that the dataloader, whether specified directly or as part of a :class:`.DataSpec`,
            should be a :class:`torch.utils.data.DataLoader`.

            .. note:: The ``train_dataloader`` should yield per-rank batches. Each per-rank batch
                will then be further divided based on the ``grad_accum`` parameter. For example, if the
                desired optimization batch size is ``2048`` and training is happening across 8 GPUs, then each
                ``train_dataloader`` should yield a batch of size ``2048 / 8 = 256``. If ``grad_accum = 2``,
                then the per-rank batch will be divided into microbatches of size ``256 / 2 = 128``.

            If ``train_dataloader`` is not specified when constructing the trainer, it must be specified when invoking
            :meth:`.Trainer.fit`.
        train_dataloader_label (str, optional): The label for the train dataloader. (default: ``'train'``)

            This label is used to index the training metrics in
            :attr:`.State.train_metrics`.

            This parameter has no effect if ``train_dataloader`` is not specified.
        train_subset_num_batches (int, optional): If specified, finish every epoch early after training
            on this many batches. This parameter has no effect if it is greater than ``len(train_dataloader)``.
            If ``-1``, then the entire dataloader will be iterated over. (default: ``-1``)

            When using the profiler, it can be helpful to set this parameter to the length of the profile schedule.
            This setting will end each epoch early to avoid additional training that will not be profiled.

            This parameter is ignored if ``train_dataloader`` is not specified.
        max_duration (Time | str | int, optional): The maximum duration to train. Can be an integer, which will be
            interpreted to be epochs, a str (e.g. ``1ep``, or ``10ba``), or a :class:`.Time` object.

            If ``max_duration`` is not specified when constructing the trainer, ``duration`` must be specified when invoking
            :meth:`.Trainer.fit`.
        algorithms (Algorithm | Sequence[Algorithm], optional): The algorithms to use during training. If ``None``, then
            no algorithms will be used. (default: ``None``)

            .. seealso:: :mod:`composer.algorithms` for the different algorithms built into Composer.
        optimizers (torch.optim.Optimizer, optional): The optimizer.
            If ``None``, will be set to ``DecoupledSGDW(model.parameters(), lr=0.1)``. (default: ``None``)

            .. seealso:: :mod:`composer.optim` for the different optimizers built into Composer.
        schedulers (PyTorchScheduler | ComposerScheduler | Sequence[PyTorchScheduler | ComposerScheduler], optional):
            The learning rate schedulers. If ``[]`` or ``None``, the learning rate will be constant.
            (default: ``None``).

            .. seealso:: :mod:`composer.optim.scheduler` for the different schedulers built into Composer.
        scale_schedule_ratio (float, optional): Ratio by which to scale the training duration and learning rate
            schedules. (default: ``1.0``)

            E.g., ``0.5`` makes the schedule take half as many epochs and ``2.0`` makes it take twice as
            many epochs. ``1.0`` means no change.

            This parameter has no effect if ``schedulers`` is not specified.

            .. note ::

                Training for less time, while rescaling the learning rate schedule,
                is a strong baseline approach to speeding up training. E.g., training
                for half duration often yields minor accuracy degradation,
                provided that the learning rate schedule is also rescaled to take half as long.

                To see the difference, consider training for half as long using a cosine
                annealing learning rate schedule. If the schedule is not rescaled,
                training ends while the learning rate is still ~0.5 of the initial LR.
                If the schedule is rescaled with ``scale_schedule_ratio``, the LR schedule
                would finish the entire cosine curve, ending with a learning rate near zero.
        step_schedulers_every_batch (bool, optional): By default, native
            `PyTorch schedulers <https://pytorch.org/docs/stable/optim.html#how-to-adjust-learning-rate>`_
            are updated every epoch, while :doc:`Composer Schedulers</trainer/schedulers>` are updated every step.
            Setting this to ``True`` will force schedulers to be stepped every batch,
            while ``False`` means schedulers stepped every epoch. ``None`` indicates the default behavior.
            (default: ``None``)
        eval_dataloader (DataLoader | DataSpec | Evaluator | Sequence[Evaluator], optional): The :class:`.DataLoader`,
            :class:`.DataSpec`, :class:`.Evaluator`, or sequence of evaluators for the evaluation data.

            To evaluate one or more specific metrics across one or more datasets, pass in an
            :class:`.Evaluator`. If a :class:`.DataSpec` or :class:`.DataLoader` is passed in, then all
            metrics returned by ``model.get_metrics()`` will be used during evaluation.
            ``None`` results in no evaluation. (default: ``None``)
        eval_interval (int | str | Time | (State, Event) -> bool, optional): Specifies how frequently to run evaluation.
            An integer, which will be interpreted to be epochs, a str (e.g. ``1ep``, or ``10ba``), a :class:`.Time`
            object, or a callable.
            Defaults to ``1`` (evaluate every epoch).

            If an integer (in epochs), :class:`.Time` string, or :class:`.Time` instance, the evaluator will be run
            with this frequency. :class:`.Time` strings or :class:`.Time` instances must have units of
            :attr:`.TimeUnit.BATCH` or :attr:`.TimeUnit.EPOCH`.

            Set to ``0`` to disable evaluation.

            If a callable, it should take two arguments (:class:`.State`, :class:`.Event`) and return a bool
            representing whether the evaluator should be invoked. The event will be either :attr:`.Event.BATCH_END`
            or :attr:`.Event.EPOCH_END`.

            This ``eval_interval`` will apply to any :class:`.Evaluator` in ``eval_dataloader`` that does not specify
            an ``eval_interval`` or if a dataloader is passed in directly. This parameter has no effect if
            ``eval_dataloader`` is not specified.

            When specifying time string or integer for the ``eval_interval``, the evaluator(s) are also run at the ``Event.FIT_END`` if it doesn't
            evenly divide the training duration.

        eval_subset_num_batches (int, optional): If specified, evaluate on this many batches. Defaults to ``-1``,
            which means to iterate over the entire dataloader.

            This parameter has no effect if ``eval_dataloader`` is not specified, it is greater than
            ``len(eval_dataloader)``, or ``eval_dataloader`` is an :class:`.Evaluator` and ``subset_num_batches``
            was specified as part of the :class:`.Evaluator`.
        callbacks (Callback | Sequence[Callback], optional): The callbacks to run during training. If ``None``,
            then no callbacks will be run. (default: ``None``).

            .. seealso:: :mod:`composer.callbacks` for the different callbacks built into Composer.
        loggers (LoggerDestination | Sequence[LoggerDestination], optional): The destinations to log training information to.

            .. seealso:: :mod:`composer.loggers` for the different loggers built into Composer.
        run_name (str, optional): A name for this training run. If not specified, the timestamp will be combined with a
            :doc:`coolname <coolname:index>`, e.g. ``1654298855-electric-zebra``.
        progress_bar (bool, optional): Whether to show a progress bar. (default: ``True``)
        log_to_console (bool, optional): Whether to print logging statements to the console. (default: ``None``)

            The default behavior (when set to ``None``) only prints logging statements when ``progress_bar`` is ``False``.

        console_stream (TextIO | str, optional): The stream to write to. If a string, it can either be
            ``'stdout'`` or ``'stderr'``. (default: :attr:`sys.stderr`)
        load_path (str, optional):  The path format string to an existing checkpoint file.

            It can be a path to a file on the local disk, a URL, or if ``load_object_store`` is set, the object name
            for a checkpoint in a cloud bucket.

            When using `Deepspeed ZeRO <https://www.deepspeed.ai/tutorials/zero/>`_, checkpoints are shareded by rank.
            Instead of hard-coding the rank in the ``path``, use the following format variables:

            +------------------------+-------------------------------------------------------+
            | Variable               | Description                                           |
            +========================+=======================================================+
            | ``{rank}``             | The global rank, as returned by                       |
            |                        | :func:`~.dist.get_global_rank`.                       |
            +------------------------+-------------------------------------------------------+
            | ``{local_rank}``       | The local rank of the process, as returned by         |
            |                        | :func:`~.dist.get_local_rank`.                        |
            +------------------------+-------------------------------------------------------+
            | ``{node_rank}``        | The node rank, as returned by                         |
            |                        | :func:`~.dist.get_node_rank`.                         |
            +------------------------+-------------------------------------------------------+

            For example, suppose that checkpoints are stored in the following structure:

            .. code-block::

                my_model/ep1-rank0.tar
                my_model/ep1-rank1.tar
                my_model/ep1-rank2.tar
                ...

            Then, ``load_path`` should be set to ``my_model/ep1-rank{rank}.tar``, and all ranks will load the
            correct state.

            If ``None`` then no checkpoint will be loaded. (default: ``None``)
        load_object_store (Union[ObjectStore, LoggerDestination], optional): If the ``load_path`` is in an
            object store (i.e. AWS S3 or Google Cloud Storage), an instance of :class:`.ObjectStore` or
            :class:`.LoggerDestination` which will be used to retreive the checkpoint. Otherwise, if the
            checkpoint is a local filepath, set to ``None``. Ignored if ``load_path`` is ``None``.
            (default: ``None``)

            Example:

            .. testsetup::

                import composer.trainer

                composer.trainer.trainer.load_checkpoint = lambda *args, **kwargs: None

            .. testcode::

                from composer import Trainer
                from composer.utils import LibcloudObjectStore

                # Create the object store provider with the specified credentials
                creds = {"key": "object_store_key",
                         "secret": "object_store_secret"}
                store = LibcloudObjectStore(provider="s3",
                                            container="my_container",
                                            provider_kwargs=creds)

                checkpoint_path = "./path_to_the_checkpoint_in_object_store"

                # Create a trainer which will load a checkpoint from the specified object store
                trainer = Trainer(
                    model=model,
                    train_dataloader=train_dataloader,
                    max_duration="10ep",
                    eval_dataloader=eval_dataloader,
                    optimizers=optimizer,
                    schedulers=scheduler,
                    device="cpu",
                    eval_interval="1ep",
                    load_path=checkpoint_path,
                    load_object_store=store,
                )
        load_weights_only (bool, optional): Whether or not to only restore the weights from the checkpoint without
            restoring the associated state. Ignored if ``load_path`` is ``None``. (default: ``False``)
        load_strict_model_weights (bool, optional): Ensure that the set of weights in the checkpoint and model must exactly match.
            Ignored if ``load_path`` is ``None``. (default: ``False``)
        load_progress_bar (bool, optional): Display the progress bar for downloading the checkpoint.
            Ignored if ``load_path`` is either ``None`` or a local file path. (default: ``True``)
        load_ignore_keys (List[str] | (Dict) -> None, optional): A list of paths for the ``state_dict`` of the checkpoint,
            which, when provided, will be ignored from the state_dict before a checkpoint is loaded. Each path is a list
            of strings specifying the keys to index into ``state_dict`` joined together with `/` as a seperator (as PyTorch
            uses `.` in parameter names). If a prefix is provided, all children are also ignored (see Example 2).
            See :mod:`composer.core.state` for the structure of state_dict.

            Example 1: ``load_ignore_keys = ["state/model/layer1.weights", "state/model/layer1.bias"]`` would ignore
            layer 1 weights and bias.

            Example 2: ``load_ignore_keys = ["state/model/*"]`` would ignore the entire model, which would have the same
            effect as the previous example if there was only 1 layer.

            Example 3: ``load_ignore_keys = ["state/model/layer*.weights"]`` would ignore all weights in the model.

            Example 4: ``load_ignore_keys = ["state/rank_zero_seed", "rng"]`` would reset all randomness when
            loading the checkpoint.

            If a callable, it should take one argument which is the state_dict. The callable is free to arbitrarily modify
            the state_dict before it is loaded.

            (default: ``None``)

        save_folder (str, optional): Format string for the folder where checkpoints are saved.
            If ``None``, checkpoints will not be saved. (default: ``None``)

            .. seealso:: :class:`~.CheckpointSaver`

            .. note::

                For fine-grained control on checkpoint saving (e.g. to save different types of checkpoints
                at different intervals), leave this parameter as ``None``, and instead pass
                instance(s) of :class:`~.CheckpointSaver` directly as ``callbacks``.
        save_filename (str, optional): A format string describing how to name checkpoints.
            This parameter has no effect if ``save_folder`` is ``None``.
            (default: ``"ep{epoch}-ba{batch}-rank{rank}.pt"``)

            .. seealso:: :class:`~.CheckpointSaver`
        save_artifact_name (str, optional): A format string describing how to name checkpoints in loggers.
            This parameter has no effect if ``save_folder`` is ``None``.
            (default: ``"{run_name}/checkpoints/ep{epoch}-ba{batch}-rank{rank}"``)

            .. seealso:: :class:`~.CheckpointSaver` and :doc:`Artifact Logging</trainer/artifact_logging>` notes.
        save_latest_filename (str, optional): A format string for the name of a symlink
            (relative to ``save_folder``) that points to the last saved checkpoint.
            This parameter has no effect if ``save_folder`` is ``None``.
            To disable symlinking, set this to ``None``. (default: ``"latest-rank{rank}.pt"``)

            .. seealso:: :class:`~.CheckpointSaver`
        save_latest_artifact_name (str, optional): A format string describing how to name symlinks in loggers.
            This parameter has no effect if ``save_folder``, ``save_latest_filename``, or ``save_artifact_name`` are ``None``.
            To disable symlinking in logger, set this or ``save_latest_filename`` to ``None``. (default: ``"{run_name}/checkpoints/latest-rank{rank}"``)

            .. seealso:: :class:`~.CheckpointSaver` and :doc:`Artifact Logging</trainer/artifact_logging>` notes.
        save_overwrite (bool, optional): Whether existing checkpoints should be overridden.
            This parameter has no effect if ``save_folder`` is None. (default: ``False``)

            .. seealso:: :class:`~.CheckpointSaver`
        save_interval (Time | str | int | (State, Event) -> bool): A :class:`Time`, time-string, integer (in epochs),
            or a function that takes (state, event) and returns a boolean whether a checkpoint should be saved.
            This parameter has no effect if ``save_folder`` is ``None``. (default: ``'1ep'``)

            .. seealso:: :class:`~.CheckpointSaver`
        save_weights_only (bool, optional): Whether to save only the model weights instead of the entire training
            state. This parameter has no effect if ``save_folder`` is ``None``. (default: ``False``)

            .. seealso:: :class:`~.CheckpointSaver`
        save_num_checkpoints_to_keep (int, optional): The number of checkpoints to keep locally. The oldest checkpoints
            are removed first. Set to ``-1`` to keep all checkpoints locally. (default: ``-1``)

            Checkpoints will be removed after they have been logged as a file artifact. For example, when this callback
            is used in conjunction with the :class:`.ObjectStoreLogger`, set this
            parameter to ``0`` to immediately delete checkpoints from the local disk after they have been uploaded to
            the object store.

            This parameter only controls how many checkpoints are kept locally; checkpoints are not deleted from
            artifact stores.
        autoresume (bool, optional): Whether or not to enable autoresume, which allows for stopping and resuming
            training. This allows use of spot instances, as the training run is now fault tolerant.  This parameter
            requires ``save_folder`` and ``run_name`` to be specified and ``save_overwrite`` to be ``False``.
            (default: ``False``)

            When enabled, the save_folder is checked for checkpoints of the format ``"{save_folder}/{save_latest_filename}"``,
            which are loaded to continue training. If no local checkpoints are found, each logger is checked for potential
            checkpoints named ``save_latest_artifact_name``. Finally, if no logged checkpoints are found, ``load_path`` is
            used to load a checkpoint if specified. This should only occur at the start of a run using autoresume.

            For example, to run a fine-tuning run on a spot instance, ``load_path`` would be set to the original
            weights and an object store logger would be added. In the original run, ``load_path`` would be used
            to get the starting checkpoint. For any future restarts, such as due to the spot instance being killed,
            the loggers would be queried for the latest checkpoint the object store logger would be downloaded and
            used to resume training.
        deepspeed_config (Dict[str, Any], optional): Configuration for DeepSpeed, formatted as a JSON
            according to `DeepSpeed's documentation <https://www.deepspeed.ai/docs/config-json/>`_. (default: ``None``)

            To use DeepSpeed with default values, set to the empty dictionary ``{}``.
            To disable DeepSpeed (the default), set to ``None``.
        device (Device | str, optional): The device to use for training, which can be ``'cpu'``, ``'gpu'``,
            ``'tpu'``, or ``'mps'``. (default: ``None``)

            The default behavior sets the device to ``'gpu'`` if CUDA is available, and otherwise ``'cpu'``.
        precision (Precision | str, optional): Numerical precision to use for training. One of ``fp32``, ``fp16``
            or ``amp`` (recommended). (default: ``Precision.FP32`` if training on CPU; ``Precision.AMP`` if training
            on GPU)

            .. note::
                ``fp16`` only works if ``deepspeed_config`` is also provided.
        grad_accum (Union[int, str], optional): The number of microbatches to split a per-device batch into. Gradients
            are summed over the microbatches per device. If set to ``auto``, dynamically increases grad_accum
            if microbatch is too large for GPU. (default: ``1``)

            .. note:: This is implemented by taking the batch yielded by the ``train_dataloader`` and splitting
                it into ``grad_accum`` sections. Each section is of size ``train_dataloader // grad_accum``.
                If the batch size of the dataloader is not divisible by ``grad_accum``,
                then the last section will be of size ``batch_size mod grad_accum``.
        seed (int, optional): The seed used in randomization. If ``None``, then a random seed
            will be created. (default: ``None``)

            .. note:: In order to get reproducible results, call the
                :func:`.seed_all` function at the start of your script with the seed
                passed to the trainer. This will ensure any initialization done before the trainer init
                (ex. model weight initialization) also uses the provided seed.

            .. seealso:: :mod:`composer.utils.reproducibility` for more details on reproducibility.
        deterministic_mode (bool, optional): Run the model deterministically. (default: ``False``)

            .. note:: This is an experimental feature. Performance degradations expected. Certain Torch modules may
                not have deterministic implementations, which will result in a crash.

            .. note:: In order to get reproducible results, call the
                :func:`.configure_deterministic_mode` function at the start of your script.
                This will ensure any initialization done before the trainer init also runs deterministically.

            .. seealso:: :mod:`composer.utils.reproducibility` for more details on reproducibility.
        dist_timeout (float, optional): Timeout, in seconds, for initializing the distributed process group.
            (default: ``15.0``)
        ddp_sync_strategy (str | DDPSyncStrategy, optional): The strategy to use for synchronizing gradients.
            Leave unset to let the trainer auto-configure this. See :class:`.DDPSyncStrategy`
            for more details.
        grad_clip_norm (float, optional): The norm to clip gradient magnitudes to. Set to ``-1`` for no gradient
            clipping. (default: ``-1``).

            .. deprecated:: 0.8
               Deprecated. Please use composer.algorithms.GradientClipping.
        profiler (Profiler, optional): The profiler, if profiling should be enabled. (default: ``None``)

            .. seealso::

                See the :doc:`Profiling Guide </trainer/performance_tutorials/profiling>` for
                additional information.

    Attributes:
        state (State): The :class:`.State` object used to store training state.
        evaluators (List[Evaluator]): The :class:`.Evaluator` objects to use for validation
            during training.
        logger (Logger): The :class:`.Logger` used for logging.
        engine (Engine): The :class:`.Engine` used for running callbacks and algorithms.
    """

    def __init__(
        self,
        *,
        # The Model
        model: ComposerModel,

        # Train Dataloader
        train_dataloader: Optional[Union[Iterable, DataSpec, Dict[str, Any]]] = None,
        train_dataloader_label: str = 'train',
        train_subset_num_batches: int = -1,

        # Stopping Condition
        max_duration: Optional[Union[int, str, Time]] = None,

        # Algorithms
        algorithms: Optional[Union[Algorithm, Sequence[Algorithm]]] = None,

        # Optimizers and Scheduling
        optimizers: Optional[torch.optim.Optimizer] = None,
        schedulers: Optional[Union[ComposerScheduler, PyTorchScheduler, Sequence[Union[ComposerScheduler,
                                                                                       PyTorchScheduler]]]] = None,
        scale_schedule_ratio: float = 1.0,
        step_schedulers_every_batch: Optional[bool] = None,

        # Evaluators
        eval_dataloader: Optional[Union[Iterable, DataSpec, Evaluator, Sequence[Evaluator]]] = None,
        eval_interval: Union[int, str, Time, Callable[[State, Event], bool]] = 1,
        eval_subset_num_batches: int = -1,

        # Callbacks and Logging
        callbacks: Optional[Union[Callback, Sequence[Callback]]] = None,
        loggers: Optional[Union[LoggerDestination, Sequence[LoggerDestination]]] = None,
        run_name: Optional[str] = None,
        progress_bar: bool = True,
        log_to_console: Optional[bool] = None,
        console_stream: Union[str, TextIO] = 'stderr',

        # Load Checkpoint
        load_path: Optional[str] = None,
        load_object_store: Optional[Union[ObjectStore, LoggerDestination]] = None,
        load_weights_only: bool = False,
        load_strict_model_weights: bool = False,
        load_progress_bar: bool = True,
        load_ignore_keys: Optional[Union[List[str], Callable[[Dict], None]]] = None,

        # Save Checkpoint
        save_folder: Optional[str] = None,
        save_filename: str = 'ep{epoch}-ba{batch}-rank{rank}.pt',
        save_artifact_name: str = '{run_name}/checkpoints/ep{epoch}-ba{batch}-rank{rank}',
        save_latest_filename: Optional[str] = 'latest-rank{rank}.pt',
        save_latest_artifact_name: Optional[str] = '{run_name}/checkpoints/latest-rank{rank}',
        save_overwrite: bool = False,
        save_interval: Union[str, int, Time, Callable[[State, Event], bool]] = '1ep',
        save_weights_only: bool = False,
        save_num_checkpoints_to_keep: int = -1,

        # Graceful Resumption
        autoresume: bool = False,

        # DeepSpeed
        deepspeed_config: Optional[Dict[str, Any]] = None,

        # System/Numerics
        device: Optional[Union[str, Device]] = None,
        precision: Optional[Union[str, Precision]] = None,
        grad_accum: Union[int, str] = 1,

        # Reproducibility
        seed: Optional[int] = None,
        deterministic_mode: bool = False,

        # Distributed Training
        dist_timeout: float = 300.0,
        ddp_sync_strategy: Optional[Union[str, DDPSyncStrategy]] = None,

        # Grad Clip Norm
        grad_clip_norm: float = -1.0,

        # Profiling
        profiler: Optional[Profiler] = None,
    ):
        algorithms = list(ensure_tuple(algorithms))

        # Determine whether DeepSpeed is enabled
        deepspeed_enabled = deepspeed_config is not None

        # Device
        self._device = _get_device(device)

        # Distributed
        if deepspeed_enabled or dist.get_world_size() > 1:
            # deepspeed requires torch.distributed to be initialized, even if the world size is 1
            # distributed is always required with multi-rank training
            dist.initialize_dist(self._device, datetime.timedelta(seconds=dist_timeout))

        # Reproducibility
        rank_zero_seed, seed = _distribute_and_get_random_seed(seed, self._device)
        # If hparams is used to create the Trainer this function is called twice
        # which is okay because all runs with the hparams codepath will do this
        reproducibility.seed_all(seed)
        if deterministic_mode:
            reproducibility.configure_deterministic_mode()

        # Precision
        if precision is None:
            precision = Precision.AMP if isinstance(self._device, DeviceGPU) else Precision.FP32
        if isinstance(precision, str):
            precision = Precision(precision)

        _validate_precision(precision, self._device, deepspeed_enabled)

        # Optimizers and Schedulers
        if not optimizers:
            optimizers = DecoupledSGDW(list(model.parameters()), lr=0.1)
            # hard-coding the optimizer in the warning, as repr(optimizers) would print an annoying, multi-line warning
            warnings.warn(('No optimizer was specified. Defaulting to '
                           f"{type(optimizers).__name__}(lr={optimizers.defaults['lr']})"))

        num_optimizers = len(ensure_tuple(optimizers))
        if num_optimizers != 1:
            raise NotImplementedError(f'Only one optimizer is supported; found {num_optimizers} optimizers')

        # Move the model and optimizers to the device

        if not deepspeed_enabled:
            # check if model is already on tpu
            if isinstance(self._device, DeviceTPU) and 'xla' not in str(next(model.parameters()).device):
                raise ValueError(
                    'Use model.to(xm.xla_device()) to set the model to the TPU before providing to the trainer.')
            else:
                model = self._device.module_to_device(model)
                # Move any remaining optimizer parameters onto the device
                # It is possible that optimizer initialize created some internal tensors on CPU
                # that need to be moved onto GPU.
            optimizers = map_collection(optimizers, self._device.optimizer_to_device)

        # Grad Accum
        self.adaptive_gradient_accumulation = _is_adaptive_grad_accum(grad_accum, device=self._device)
        grad_accum = _get_initial_grad_accum(grad_accum)
        eval_batch_split = 1
        if self.adaptive_gradient_accumulation and isinstance(self._device, DeviceTPU):
            raise NotImplementedError(f'grad_accum=auto not supported on TPUs.')

        # Grad Clip Norm
        if grad_clip_norm > 0:

            warnings.warn(
                DeprecationWarning((f"Using the 'grad_clip_norm' field in Trainer is deprecated. Please use"
                                    'the GradientClipping Algorithm in composer.algorithms.gradient_clipping.')))

            if any(isinstance(alg, GradientClipping) for alg in algorithms):
                warnings.warn(
                    UserWarning(
                        f'The GradientClipping algorithm is already specified. Ignoring grad_clip_norm={grad_clip_norm}'
                    ))
            else:
                algorithms.append(GradientClipping(clipping_type='norm', clipping_threshold=grad_clip_norm))

        # Run Name
        if run_name is None:
            if autoresume:
                raise ValueError('When autoresume=True, the `run_name` must be specified.')
            run_name = _generate_run_name()
        log.info('Run name: %s', run_name)

        # Create the State
        self.state = State(rank_zero_seed=rank_zero_seed,
                           algorithms=algorithms,
                           model=model,
                           callbacks=callbacks,
                           grad_accum=grad_accum,
                           eval_batch_split=eval_batch_split,
                           precision=precision,
                           optimizers=optimizers,
                           run_name=run_name,
                           deepspeed_config=deepspeed_config)

        # Profiler
        if profiler is not None:
            warnings.warn('The profiler is enabled. Using the profiler adds additional overhead when training.')
            self.state.profiler = profiler
            self.state.profiler.bind_to_state(self.state)

        # Console Logging
        loggers = list(ensure_tuple(loggers))
        if any(isinstance(x, ProgressBarLogger) for x in loggers):
            warnings.warn(
                DeprecationWarning(
                    (f'Specifying the {ProgressBarLogger.__name__} via `loggers` is deprecated. Instead, '
                     'please specify `progress_bar`, `log_to_console`, and `stream` arguments when '
                     'constructing the trainer. If specified, these arguments will be ignored, as the '
                     f'{ProgressBarLogger.__name__} was already created.')))
        else:
            loggers.append(
                ProgressBarLogger(
                    progress_bar=progress_bar,
                    log_to_console=log_to_console,
                    stream=console_stream,
                ))

        # Logger
        self.logger = Logger(state=self.state, destinations=loggers)

        # Callbacks
        self.state.callbacks[:] = list(cast(List[Callback], loggers)) + self.state.callbacks

        # Checkpoint Saving
        self._checkpoint_saver = None
        if save_folder is not None:
            self._checkpoint_saver = CheckpointSaver(
                folder=save_folder,
                filename=save_filename,
                artifact_name=save_artifact_name,
                latest_filename=save_latest_filename,
                latest_artifact_name=save_latest_artifact_name,
                overwrite=save_overwrite,
                weights_only=save_weights_only,
                save_interval=save_interval,
                num_checkpoints_to_keep=save_num_checkpoints_to_keep,
            )
            self.state.callbacks.append(self._checkpoint_saver)

        # The Engine
        self.engine = Engine(state=self.state, logger=self.logger)

        # Set the logger
        model.logger = self.logger

        # Run Event.INIT
        self.engine.run_event(Event.INIT)

        if not isinstance(self.state.model, ComposerModel):
            raise ValueError('Provided model should be a subclass of ComposerModel.')

        # After running Event.INIT, then set the "optional" elements of state that could be passed in on FIT instead of INIT
        # Setting these attributes here ensures that algorithms do not depend on unavailable attributes during Event.INIT

        # Metrics and Evaluators
        # Set state.train_metrics and state.eval_metrics here to allow callbacks / algs to potentially
        # change the model, which could change what metrics are computed
        self.state.train_metrics = deepcopy(self.state.model.get_metrics(is_train=True))
        self.state.eval_metrics = {}
        if eval_dataloader is None:
            evaluators: List[Evaluator] = []
        else:
            eval_metrics = deepcopy(self.state.model.get_metrics(is_train=False))
            model_metric_names = [str(k) for k in eval_metrics.keys()]

            evaluators = [
                ensure_evaluator(evaluator, default_metric_names=model_metric_names)
                for evaluator in ensure_tuple(eval_dataloader)
            ]

            # match metric names to model metrics
            self.state.eval_metrics = {
                evaluator.label: _filter_metrics(eval_metrics, evaluator.metric_names) for evaluator in evaluators
            }

            _set_evaluator_interval_and_subset_num_batches(
                evaluators=evaluators,
                eval_interval=eval_interval,
                subset_num_batches=eval_subset_num_batches,
            )
        if len(evaluators) == 0:
            if eval_subset_num_batches != -1:
                raise ValueError('Specifying `eval_subset_num_batches` without an `eval_dataloader` has no effect.')
            if eval_interval != 1:
                raise ValueError('Specifying `eval_interval` without an `eval_dataloader` has no effect.')

        self.state.evaluators = evaluators

        # Train Dataloader
        self._train_data_spec = None if train_dataloader is None else ensure_data_spec(train_dataloader)
        if self._train_data_spec is not None:
            self.state.set_dataloader(self._train_data_spec.dataloader, train_dataloader_label,
                                      train_subset_num_batches)
            if isinstance(self._device, DeviceTPU):
                self.state.train_dataloader = pl.MpDeviceLoader(self.state.dataloader, xm.xla_device())
            else:
                self.state.train_dataloader = self.state.dataloader

        # Max Duration
        if max_duration is not None:
            self.state.max_duration = ensure_time(max_duration, TimeUnit.EPOCH)

        self.logger.log_hyperparameters({'rank_zero_seed': rank_zero_seed})

        self._original_model = self.state.model

        # Schedulers
        self.state.schedulers = _compile_schedulers(schedulers, self.state, scale_schedule_ratio)
        if scale_schedule_ratio != 1.0:
            if len(self.state.schedulers) == 0:
                raise ValueError('Specifying `scale_schedule_ratio` without `schedulers` has no effect.')
            self.state.max_duration = _scale_max_duration_by_ssr(scale_schedule_ratio, self.state.max_duration)

        if step_schedulers_every_batch is None:
            self._scheduler_step_frequency = _get_default_scheduler_frequency(schedulers)
        else:
            self._scheduler_step_frequency = TimeUnit.BATCH if step_schedulers_every_batch else TimeUnit.EPOCH

        # Some algorithms require specific settings
        self._backwards_create_graph = any(map(lambda x: x.backwards_create_graph, self.state.algorithms))
        self._find_unused_parameters = any(map(lambda x: x.find_unused_parameters, self.state.algorithms))
        self._ddp_sync_strategy = _get_ddp_sync_strategy(ddp_sync_strategy, self._find_unused_parameters)
        # Configure Deepspeed
        if self.state.deepspeed_config is not None:
            try:
                import deepspeed
            except ImportError as e:
                raise MissingConditionalImportError(
                    extra_deps_group='deepspeed',
                    conda_package='deepspeed>=0.5.5',
                    conda_channel=None,
                ) from e
            self.state.deepspeed_config = _parse_deepspeed_config(self.state.deepspeed_config, state=self.state)
            optimizer = ensure_tuple(self.state.optimizers)[0]
            log.debug('Initializing deepspeed')
            (self.state.model, self.state.optimizers, _, _) = deepspeed.initialize(config=self.state.deepspeed_config,
                                                                                   model=self.state.model,
                                                                                   optimizer=optimizer)
            # Since the DeepSpeed ZeRO optimizer does not inherit torch.optim.Optimizer, the schedulers must be
            # compiled and bound BEFORE DeepSpeed initialization. However, this is OK, as the the DeepSpeed Zero
            # optimizer uses the same underlying parameter groups as the original optimizer. See
            # * https://github.com/microsoft/DeepSpeed/blob/fee73135980e78f8be7e1a3ff556751623ef6aaa/deepspeed/runtime/zero/stage_1_and_2.py#L1911-L1917
            # * https://github.com/microsoft/DeepSpeed/blob/ef17c89570ceae5b26a5f886e9d8cd0941afc0ac/deepspeed/runtime/zero/stage3.py#L2532-L2538
            # In addition, the deepspeed engine is responsible for serializing the model and optimizer state,
            # so these attributes should not be serialized with the composer state.
            if 'model' in self.state.serialized_attributes:
                self.state.serialized_attributes.remove('model')

            if 'optimizers' in self.state.serialized_attributes:
                self.state.serialized_attributes.remove('optimizers')

        # If using DeepSpeed, the model must be loaded from checkpoint after the engine has been
        # initialized, but if using PyTorch DDP, the model must be loaded before it is wrapped with
        # DDP.

        # surpressing GradScaler warnings as they are always created
        # self._use_grad_scaling() will raise a RuntimeError if grad scaling is not available when it is required
        warnings.filterwarnings(action='ignore', message='torch.cuda.amp.GradScaler')
        self.state.scaler = ClosureGradScaler() if self._use_closures() else GradScaler()

        # Load Checkpoint
        self._rng_state = None
        # If autoresume is enabled, first check for existing checkpoints to load
        if autoresume:
            log.info('Searching for a previous checkpoint to autoresume')
            if save_folder is None:
                raise ValueError('The `save_folder` must be specified when autoresume is enabled.')
            if save_overwrite:
                raise ValueError(
                    'The flag `save_overwrite` must be False when autoresume is enabled as autoresume always loads the '
                    'latest existing checkpoint in `save_folder`.')
            if save_latest_filename is None:
                raise ValueError(
                    'The `save_latest_filename` must be specified so autoresume knows where to load checkpoints from.')
            if save_latest_artifact_name is None:
                raise ValueError(
                    'The `save_latest_artifact_name` must be specified so autoresume can load the latest checkpoint.')
            if run_name is None:
                raise ValueError(
                    'The `run_name` must be specified when using autoresume so Event.INIT is run with the correct run name.'
                )
            autoresume_checkpoint_path = self._get_autoresume_checkpoint(
                save_folder=save_folder,
                save_latest_filename=save_latest_filename,
                save_latest_artifact_name=save_latest_artifact_name,
                loggers=loggers,
                load_progress_bar=load_progress_bar)
            # Found latest checkpoint path, load that instead
            if autoresume_checkpoint_path:
                load_path = autoresume_checkpoint_path
                # Disable object_store since _get_autoresume_checkpoint will download the checkpoint
                # To the save folder, if needed.
                load_object_store = None
                # Disable `load_weights_only` since this applies only to the initial training run
                load_weights_only = False
                log.info('Autoresuming training from checkpoint')
            else:
                log.info('No previous autoresume checkpoint found')
        # Actually load the checkpoint from potentially updated arguments
        if load_path is not None:
            self._rng_state = load_checkpoint(
                state=self.state,
                path=load_path,
                object_store=load_object_store,
                load_weights_only=load_weights_only,
                strict_model_weights=load_strict_model_weights,
                progress_bar=load_progress_bar,
                ignore_keys=load_ignore_keys,
            )
            self.state.run_name = run_name

        # reseed here. This helps with a couple of issues:
        # 1. rng state may change at Event.INIT. For example, if an algorithm creates a new module and module
        # parameters are initialized randomly, rng state will change. This reseeding nullifies such effects.
        # 2. While resuming from a checkpoint, we want to spin dataloader and bring it back to the same state as at the time
        # of the checkpoint. Therefore, spinning needs to start from the same rng state as in the original run.
        log.info(f'Setting seed to {self.state.seed}')
        reproducibility.seed_all(self.state.seed)

        # Move the model and optimizers to the specified device
        if not self.deepspeed_enabled and dist.get_world_size() > 1:
            # Only wrap the module if required
            self.state.model = prepare_ddp_module(self.state.model, self._find_unused_parameters)

    @property
    def deepspeed_enabled(self):
        """Whether DeepSpeed is enabled.

        .. seealso:: `DeepSpeed's documentation <https://www.deepspeed.ai/docs/config-json/>`_
        """
        return is_model_deepspeed(self.state.model)

    @property
    def saved_checkpoints(self) -> List[Tuple[Timestamp, List[pathlib.Path]]]:
        """The checkpoint timestamps and filepaths.

        This list contains tuples of the save timestamp and the checkpoint filepaths.
        This list will have at most ``save_num_checkpoints_to_keep`` entries. The latest checkpoint
        will be at the end.

        .. note::

            When using DeepSpeed, the index of a filepath in each list corresponds to the global rank of
            the process that wrote that file. Each filepath is valid only on the process's (rank's) node.

            Otherwise, when not using DeepSpeed, each sub-list will contain only one filepath since only rank zero
            saves checkpoints.
        """
        if self._checkpoint_saver is None:
            return []
        return self._checkpoint_saver.saved_checkpoints

    def _get_autoresume_checkpoint(
        self,
        save_folder: str,
        save_latest_filename: str,
        save_latest_artifact_name: str,
        loggers: Sequence[LoggerDestination],
        load_progress_bar: bool,
    ):
        """Determines the load path when using autoresume.

        First, check the ``save_folder`` for the latest checkpoint.
        If no latest checkpoint is found locally, then check each logger for the latest checkpoint, and download
        it to the ``save_folder``.

        Returns:
            Optional[str]: The path to the latest checkpoint, if found, otherwise None.
        """
        save_latest_filename = format_name_with_dist(save_latest_filename, self.state.run_name)
        save_folder = format_name_with_dist(save_folder, self.state.run_name)
        save_latest_artifact_name = format_name_with_dist(save_latest_artifact_name, self.state.run_name)
        latest_checkpoint_path = os.path.join(save_folder, save_latest_filename)
        # If latest checkpoint is not saved locally, try to fetch from loggers
        if not os.path.exists(latest_checkpoint_path):
            # Make save folder in case it doesn't exist so latest checkpoint can be downloaded
            os.makedirs(save_folder, exist_ok=True)
            for logger in loggers:
                try:
                    # Fetch from logger. If it succeeds, stop trying the rest of the loggers
                    get_file(
                        path=save_latest_artifact_name,
                        destination=latest_checkpoint_path,
                        object_store=logger,
                        overwrite=True,
                        progress_bar=load_progress_bar,
                    )
                    break
                except (NotImplementedError, FileNotFoundError):
                    # Ignore errors caused by no checkpoint saved with logger
                    pass
        # Require all ranks to have local checkpoint if we wish to restore from it
        latest_checkpoint_exists = self._device.tensor_to_device(
            torch.tensor([os.path.exists(latest_checkpoint_path)], dtype=torch.uint8))
        dist.all_reduce(latest_checkpoint_exists, reduce_operation='MIN')
        # If latest checkpoint is saved locally, change load_path to it
        if int(latest_checkpoint_exists.item()) == 1:
            return latest_checkpoint_path

    def fit(
        self,
        *,
        # Train Dataloader
        train_dataloader: Optional[Union[Iterable, DataSpec, Dict[str, Any]]] = None,
        train_dataloader_label: str = 'train',
        train_subset_num_batches: Optional[int] = None,

        # Timing
        duration: Optional[Union[int, str, Time[int]]] = None,
        reset_time: bool = False,

        # Schedulers
        schedulers: Optional[Union[ComposerScheduler, PyTorchScheduler, Sequence[Union[ComposerScheduler,
                                                                                       PyTorchScheduler]]]] = None,
        scale_schedule_ratio: float = 1.0,
        step_schedulers_every_batch: Optional[bool] = None,

        # Evaluation
        eval_dataloader: Optional[Union[Iterable, DataSpec, Evaluator, Sequence[Evaluator]]] = None,
        eval_subset_num_batches: int = -1,
        eval_interval: Union[int, str, Time, Callable[[State, Event], bool]] = 1,

        # Numerics
        grad_accum: Optional[Union[int, str]] = None,
        precision: Optional[Union[str, Precision]] = None,
    ):
        """Train the model.

        The Composer :class:`.Trainer` supports multiple calls to :meth:`.fit`. Any arguments specified during
        the call to :meth:`.fit` will override the values specified when constructing the :class:`.Trainer`.
        All arguments are optional, with the following exceptions:

        *   The ``train_dataloader`` must be specified here if not provided when constructing the :class:`.Trainer`.
        *   The ``duration`` must be specified here if not provided when constructing the :class:`.Trainer`,
            or if this is a subsequent call to :meth:`.fit`.

        For example, the following are equivalent:

        .. testcode::

            # The `train_dataloader` and `duration` can be specified
            # when constructing the Trainer
            trainer_1 = Trainer(
                model=model,
                train_dataloader=train_dataloader,
                max_duration="1ep",
            )
            trainer_1.fit()

            # Or, these arguments can be specified on `fit()`
            trainer_2 = Trainer(model)
            trainer_2.fit(
                train_dataloader=train_dataloader,
                duration="1ep"
            )

        When invoking :meth:`.fit` for a subsequent time, either ``reset_time`` or ``duration`` must be specified.
        Otherwise, it is ambiguous for how long to train.

        *   If ``reset_time`` is True, then :meth:`.fit` will train for the same amount of time as the previous
            call (or for ``duration`` if that parameter is also specified). The :attr:`.State.timestamp` will be reset,
            causing :class:`.ComposerScheduler` and :class:`.Algorithm` instances to start from the beginning, as if it
            is a new training run. Model gradients, optimizer states, and native PyTorch schedulers will not be reset.

        *   If ``reset_time`` is False, then :meth:`.fit` will train for the amount of time specified by
            ``duration``. The :attr:`.State.max_duration` will be incremented by ``duration``.

        For example:

        .. testcode::

            # Construct the trainer
            trainer = Trainer(max_duration="1ep")

            # Train for 1 epoch
            trainer.fit()
            assert trainer.state.timestamp.epoch == "1ep"

            # Reset the time to 0, then train for 1 epoch
            trainer.fit(reset_time=True)
            assert trainer.state.timestamp.epoch == "1ep"

            # Train for another epoch (2 epochs total)
            trainer.fit(duration="1ep")
            assert trainer.state.timestamp.epoch == "2ep"

            # Train for another batch (2 epochs + 1 batch total)
            # It's OK to switch time units!
            trainer.fit(duration="1ba")
            assert trainer.state.timestamp.epoch == "2ep"
            assert trainer.state.timestamp.batch_in_epoch == "1ba"

            # Reset the time, then train for 3 epochs
            trainer.fit(reset_time=True, duration="3ep")
            assert trainer.state.timestamp.epoch == "3ep"

        Args:
            train_dataloader (Iterable | DataSpec | Dict[str, Any], optional): See :class:`.Trainer`.
            train_dataloader_label (str, optional): See :class:`.Trainer`.
            train_subset_num_batches (int, optional): See :class:`.Trainer`.
            reset_time (bool): Whether to reset the :attr:`.State.timestamp` to zero values. Defaults to False.

                If ``True``, the timestamp will be zeroed out, causing :class:`.ComposerScheduler` and
                :class:`.Algorithm` instances to start from the beginning, as if it is a new training run. The model
                will be trained for ``duration``, if specified, or for :attr:`.State.max_duration`, which would have
                been provided when constructing the :class:`.Trainer` or by a previous call to :meth:`.fit`.

                .. note::

                    Model gradients, optimizer states, and native PyTorch schedulers will not be reset.

                If ``False`` (the default), training time will be incremented from where the previous call to
                :meth:`.fit` finished (or from zero, if a new training run).
                The :attr:`~.State.max_duration` will be incremented by the ``duration`` parameter.

            duration (Time[int] | str | int, optional): The duration to train. Can be an integer, which will be
                interpreted to be epochs, a str (e.g. ``1ep``, or ``10ba``), or a :class:`.Time` object.

                If ``reset_time`` is False (the default), then :attr:`.State.max_duration` will be converted
                into the same units as this parameter (if necessary), and then the max duration incremented by the
                value of this parameter.

                If ``reset_time`` is True, then :attr:`.State.max_duration` will be set to this parameter.

            optimizers (torch.optim.Optimizer | Sequence[torch.optim.Optimizer], optional): See :class:`.Trainer`.
            schedulers (PyTorchScheduler | ComposerScheduler | Sequence[PyTorchScheduler | ComposerScheduler], optional): See :class:`.Trainer`.
            scale_schedule_ratio (float, optional): See :class:`.Trainer`.
            step_schedulers_every_batch (bool, optional): See :class:`.Trainer`.
            eval_dataloader (Iterable | DataSpec | Evaluator | Sequence[Evaluator], optional): See :class:`.Trainer`.
            eval_subset_num_batches (int, optional): See :class:`.Trainer`.
            eval_interval (int | str | Time | (State, Event) -> bool, optional): See :class:`.Trainer`.
            grad_accum (int | str, optional): See :class:`.Trainer`.
            precision (Precision | str, optional): See :class:`.Trainer`.
        """
        # Train Dataloader
        if train_dataloader is not None:
            self._train_data_spec = ensure_data_spec(train_dataloader)
            self.state.set_dataloader(self._train_data_spec.dataloader, train_dataloader_label)
            self.state.train_dataloader = self.state.dataloader
        if self._train_data_spec is None:
            _raise_missing_argument_exception('train_dataloader')
        if train_subset_num_batches is not None:
            self.state.dataloader_len = train_subset_num_batches

        # Reset Time
        if reset_time:
            self.state.timestamp = Timestamp()

        # Max Duration
        if duration is not None:
            duration = ensure_time(duration, TimeUnit.EPOCH)
            # Effectively increment the max duration (if not resetting the Time)
            # or set the max_duration (if resetting the time -- self.state.timestamp.get(duration.unit) will be 0)
            # It is important to set the duration, rather than incrementing it, as ``duration`` could be in
            # different units than ``max_duration``
            self.state.max_duration = duration + self.state.timestamp.get(duration.unit)

        if self.state.max_duration is None:
            _raise_missing_argument_exception('max_duration')

        if self.state.max_duration <= self.state.timestamp.get(self.state.max_duration.unit) and not reset_time:
            raise ValueError(
                (f'The max_duration ({self.state.max_duration}) is less than or equal to the elapsed training duration '
                 f'({self.state.timestamp.get(self.state.max_duration.unit)}). No training would occur. '
                 'Please provide the `duration` or specify `reset_time=True` in Trainer.fit().'))

        # Scale Schedule Ratio and Schedulers
        if scale_schedule_ratio != 1.0:
            # Not scaling the schedulers if the ratio is 1.0 in case if the scheduler cannot be scaled
            # (e.g. a custom LambdaLR). However, since 1.0 implies no scaling, it is still possible
            # to train with it.
            self.state.max_duration = _scale_max_duration_by_ssr(scale_schedule_ratio, self.state.max_duration)
        if schedulers is not None:
            self.state.schedulers = _compile_schedulers(schedulers, self.state, scale_schedule_ratio)

            if step_schedulers_every_batch is None:
                self._scheduler_step_frequency = _get_default_scheduler_frequency(schedulers)
            else:
                self._scheduler_step_frequency = TimeUnit.BATCH if step_schedulers_every_batch else TimeUnit.EPOCH
        else:
            if scale_schedule_ratio != 1.0:
                raise ValueError('Specifying `scale_schedule_ratio` without `schedulers` has no effect.')

            if step_schedulers_every_batch is not None:
                raise ValueError('Specifying `step_schedulers_every_batch` without `schedulers` has no effect.')

            if step_schedulers_every_batch is not None:
                raise ValueError('Specifying `step_schedulers_every_batch` without `schedulers` has no effect.')

        # Evaluators
        if eval_dataloader is not None:
            # Need to use the `original_model` rather than `state.model`, as `state.model`
            # could be DDP / DeepSpeed wrapped.
            eval_metrics = self._original_model.get_metrics(is_train=False)
            metric_names = [str(k) for k in eval_metrics.keys()]

            evaluators = [
                ensure_evaluator(evaluator, default_metric_names=metric_names)
                for evaluator in ensure_tuple(eval_dataloader)
            ]

            # match metric names to model metrics
            self.state.eval_metrics = {
                evaluator.label: _filter_metrics(eval_metrics, evaluator.metric_names) for evaluator in evaluators
            }

            _set_evaluator_interval_and_subset_num_batches(
                evaluators=evaluators,
                eval_interval=eval_interval,
                subset_num_batches=eval_subset_num_batches,
            )
            if len(evaluators) == 0:
                if eval_subset_num_batches != -1:
                    raise ValueError('Specifying `eval_subset_num_batches` without an `eval_dataloader` has no effect.')
                if eval_interval != 1:
                    raise ValueError('Specifying `eval_interval` without an `eval_dataloader` has no effect.')

            self.state.evaluators = evaluators

        # Grad Accum
        if grad_accum is not None:
            self.adaptive_gradient_accumulation = _is_adaptive_grad_accum(grad_accum, device=self._device)
            self.state.grad_accum = _get_initial_grad_accum(grad_accum)

        # Precision
        if precision is not None and Precision(precision) != self.state.precision:
            if self.deepspeed_enabled:
                raise ValueError('Changing the precision when using DeepSpeed is not supported')
            precision = Precision(precision)
            _validate_precision(precision, self._device, self.deepspeed_enabled)
            self.state.precision = precision

            # update scaler since precision was provided
            self.state.scaler = ClosureGradScaler() if self._use_closures() else GradScaler()
        self._train_loop()

    def close(self):
        """Shutdown the trainer.

        .. seealso:: :meth:`.Engine.close` for additional information.
        """
        self.engine.close()

    def _ensure_metrics_device_and_dtype(self, metrics: Dict[str, Metric]):
        # HACK: DeepSpeed somehow manages to convert metric internal states to its own dtype. When
        # running with FP16, this tends to result in overflows. Let's assume FP32 is good enough.
        for name, metric in metrics.items():
            # Safety check to ensure the metric and data are on the same device. Normally not
            # needed because the metric is automatically on the same device as the model.
            # See https://torchmetrics.readthedocs.io/en/latest/pages/overview.html for details.
            metrics[name] = self._device.module_to_device(metric)
            metric.set_dtype(torch.float32)  # type: ignore

        return metrics

    def _compute_and_log_metrics(self, dataloader_label: str, metrics: Dict[str, Metric]):
        """Computes metrics, logs the results, and updates the state with the deep-copied metrics.

        Args:
            dataloader_label (str): The dataloader label.
            metrics (Dict[str, Metric]): The metrics to compute.
        """
        metrics = deepcopy(metrics)

        # log computed metrics
        computed_metrics = {}
        for metric_name, metric in metrics.items():
            computed_metrics[metric_name] = metric.compute()

        self.logger.log_metrics(
            {f'metrics/{dataloader_label}/{name}': val for (name, val) in computed_metrics.items()},)

        # store metric instances
        for metric_name, metric in metrics.items():
            assert isinstance(metric, Metric)
            if dataloader_label == 'train':
                self.state.train_metrics[metric_name] = metric
            else:
                if dataloader_label not in self.state.eval_metrics:
                    self.state.eval_metrics[dataloader_label] = {}
                self.state.eval_metrics[dataloader_label][metric_name] = metric

    def _spin_dataloaders(self):
        """Spin the dataloaders to restore sampler state.

        Only one batch must be loaded to seed the sampler's generator. since only the first batch is being loaded, the
        dataloader may not be completely iterated through.
        """
        # spin the evaluator dataloaders once to initialize its sampler deterministically
        # so it does not affect any other RNG reads
        log.debug('Spinning the dataloaders')
        for evaluator in self.state.evaluators:
            dataloader = evaluator.dataloader.dataloader
            if isinstance(dataloader, DataLoader) and isinstance(dataloader.sampler, DistributedSampler):
                dataloader.sampler.set_epoch(0)
            for _ in dataloader:
                break

        # spin the train dataloader's sampler to get to the state of the desired epoch
        dataloader = self.state.dataloader
        assert dataloader is not None, 'train dataloader is set on state after FIT_START'
        for epoch in range(int(self.state.timestamp.epoch)):
            if isinstance(dataloader, DataLoader) and isinstance(dataloader.sampler, DistributedSampler):
                dataloader.sampler.set_epoch(epoch)
            for _ in dataloader:
                break

    def _accumulate_time_across_ranks(
        self,
        num_samples: int,
        num_tokens: int,
        batch_time: datetime.timedelta,
    ) -> Tuple[int, int, datetime.timedelta]:
        """Accumulate the number of samples and tokens across ranks.

        Returns a (num_samples, num_tokens, batch_time) tuple.
        """
        # Samples and tokens should be summed
        # Batch time should be the value from rank 0
        sample_token_tensor = self._device.tensor_to_device(torch.tensor([num_samples, num_tokens], dtype=torch.int))
        dist.all_reduce(sample_token_tensor, reduce_operation='SUM')
        batch_time_tensor = self._device.tensor_to_device(
            torch.tensor([batch_time.total_seconds()], dtype=torch.float32))
        dist.broadcast(batch_time_tensor, src=0)
        batch_time = datetime.timedelta(seconds=batch_time_tensor[0].cpu().item())

        return int(sample_token_tensor[0].cpu().item()), int(sample_token_tensor[1].cpu().item()), batch_time

    def _train_loop(self) -> None:
        """Run training for the specified number of epochs and log results."""
        # print training start
        log.info('Using precision %s', self.state.precision)
        self.logger.log_hyperparameters(
            {'enabled_algorithms/' + algo.__class__.__name__: True for algo in self.state.algorithms})

        assert self.state.dataloader is not None, 'dataloader is set in __init__() or fit()'
        assert self._train_data_spec is not None, 'The train data spec is set in __init__() or fit()'
        assert self.state.scaler is not None, 'scaler should have been set in __init__()'

        self.engine.run_event(Event.FIT_START)

        use_grad_scaling = self._use_grad_scaling(self.state.precision, self.state.scaler)

        self._spin_dataloaders()

        if self.state.timestamp.batch_in_epoch == 0 and self._rng_state is not None:
            # only restore the rng state here if the step in the current epoch is zero.
            reproducibility.load_rng_state(self._rng_state)
            self._rng_state = None

        # Flag if the epoch finished early, so it can be tracked whether to run the epoch end events
        finished_epoch_early = False

        last_wct = datetime.datetime.now()

        while self.state.timestamp < self.state.max_duration:
            try:
                self.state.model.train()

                if int(self.state.timestamp.batch_in_epoch) == 0:
                    self.engine.run_event(Event.EPOCH_START)
                    self.logger.log_metrics({'epoch': int(self.state.timestamp.epoch)})
                    if self.state.train_metrics is not None:
                        for _, metric in self.state.train_metrics.items():
                            # reset the metrics before every epoch
                            metric.reset()

                dataloader = self.state.dataloader
                if isinstance(dataloader, DataLoader) and isinstance(dataloader.sampler, DistributedSampler):
                    dataloader.sampler.set_epoch(int(self.state.timestamp.epoch))

                for batch_idx, self.state.batch in enumerate(self._iter_dataloader(TrainerMode.TRAIN)):

                    # if resuming, skip dataloader forward to the minibatch index
                    if batch_idx < int(self.state.timestamp.batch_in_epoch):
                        # Restore the RNG state immediately before the next batch is yielded from the dataloader
                        if batch_idx + 1 == int(self.state.timestamp.batch_in_epoch) and self._rng_state is not None:
                            reproducibility.load_rng_state(self._rng_state)
                            self._rng_state = None
                        continue

                    self.state.batch = self._device.batch_to_device(self.state.batch)
                    self.state.batch = self._train_data_spec.device_transforms(self.state.batch)
                    rank_num_samples = self._train_data_spec.get_num_samples_in_batch(self.state.batch)
                    rank_num_tokens = self._train_data_spec.get_num_tokens_in_batch(self.state.batch)

                    if self.deepspeed_enabled:
                        self.state.batch = _fix_batch_precision_for_deepspeed(self.state.batch, self.state.precision)

                    self.state.model.train()

                    self.engine.run_event(Event.AFTER_DATALOADER)

                    self.engine.run_event(Event.BATCH_START)
                    self.logger.log_metrics({
                        'trainer/global_step': int(self.state.timestamp.batch),
                        'trainer/batch_idx': self.state.timestamp.batch_in_epoch.value,
                    })

                    total_loss_dict = self._train_batch(use_grad_scaling)

                    if use_grad_scaling:
                        self.state.scaler.update()

                    # total_loss_dict can be None if gradient scaling failed
                    if total_loss_dict is not None:
                        map_collection(total_loss_dict, dist.all_reduce)
                        total_loss_dict = {
                            k: loss.cpu().item() / dist.get_world_size() for k, loss in total_loss_dict.items()
                        }
                        self.logger.log_metrics(total_loss_dict)

                    # The scheduler step.step() and compute_and_log_metrics() are going to be included in the
                    # next batch's wall clock time. The time accumulation must be done here so schedulers
                    # have the latest timing information

                    now = datetime.datetime.now()

                    batch_time = now - last_wct

                    total_num_samples, total_num_tokens, batch_time = self._accumulate_time_across_ranks(
                        rank_num_samples,
                        rank_num_tokens,
                        batch_time,
                    )

                    # `now` is actually in the past, but want to include the time it takes to perform this reduction
                    last_wct = now

                    if self._scheduler_step_frequency == TimeUnit.BATCH:
                        for scheduler in self.state.schedulers:
                            scheduler.step()

                    if self.state.train_metrics is not None:
                        self._compute_and_log_metrics(
                            dataloader_label='train',
                            metrics=self.state.train_metrics,
                        )

                    self.state.timestamp = self.state.timestamp.to_next_batch(
                        samples=total_num_samples,
                        tokens=total_num_tokens,
                        duration=batch_time,
                    )

                    self.engine.run_event(Event.BATCH_END)

                    # Pause the timing during evaluation
                    # Evaluation time is tracked separately in state.eval_timestamp
                    duration = datetime.datetime.now() - last_wct
                    self._run_evaluators(Event.BATCH_END)
                    last_wct = datetime.datetime.now() - duration

                    self.engine.run_event(Event.BATCH_CHECKPOINT)

                    if self.state.timestamp >= self.state.max_duration:
                        # If max_duration is specified in batches, samples, or tokens, and
                        # and the max_duration is reached mid-epoch, then break out of the dataloader
                        # to finish the epoch early and finish training.
                        finished_epoch_early = True
                        break

                if not finished_epoch_early or self.state.dataloader_len == self.state.timestamp.batch_in_epoch:
                    # Trigger the epoch end events if the dataloader was exhausted.
                    # This happens if the "break" did not trigger above, or if it
                    # did (e.g. duration specified in samples/batches/tokens), but it is still
                    # the end of the dataloader (i.e. next(dataloader) would raise StopIteration)
                    self.state.timestamp = self.state.timestamp.to_next_epoch()

                    if self.state.train_metrics is not None:
                        self._compute_and_log_metrics(
                            dataloader_label='train',
                            metrics=self.state.train_metrics,
                        )

                    if self._scheduler_step_frequency == TimeUnit.EPOCH:
                        for scheduler in self.state.schedulers:
                            scheduler.step()

                    self.engine.run_event(Event.EPOCH_END)

                    # Pause the timing during evaluation
                    # Evaluation time is tracked separately in state.eval_timestamp
                    duration = datetime.datetime.now() - last_wct
                    self._run_evaluators(Event.EPOCH_END)
                    last_wct = datetime.datetime.now() - duration

                    self.engine.run_event(Event.EPOCH_CHECKPOINT)
            except BreakEpochException:
                log.info(f'Skipping the rest of Epoch {int(self.state.timestamp.epoch)}')

        self.engine.run_event(Event.FIT_END)
        self._run_evaluators(Event.FIT_END)

    def _eval_train_metrics(self, device_batch):
        assert self._train_data_spec is not None, 'The train data spec should be set on __init__ or fit()'
        assert self.state.train_metrics is not None, 'The train metrics should be set on __init__ or fit()'

        self.state.model.eval()
        with torch.no_grad():
            # Retry until we successfully complete evaluation
            while True:
                found_cuda_oom = 0  # int since bool BOR not supported on all torch.distributed backends
                try:
                    for eval_microbatch in self._train_data_spec.split_batch(device_batch, self.state.eval_batch_split):
                        # TODO: Detect if self.run_event(Event.AFTER_DATALOADER) changes the training
                        # data and if so print a warning that metrics may return unexpected results
                        with get_precision_context(self.state.precision):
                            if hasattr(self._original_model, 'validate'):  # backwards compatibility check
                                warnings.warn(
                                    'Using validate() is no longer supported and will be removed in a future version. Please use eval_forward() instead.'
                                )
                                assert isinstance(self._original_model.validate, Callable)
                                eval_outputs, target = self._original_model.validate(eval_microbatch)

                                for _, metric in self.state.train_metrics.items():
                                    metric.update(eval_outputs, target)
                            else:
                                eval_outputs = self._original_model.eval_forward(eval_microbatch, self.state.outputs)
                                for _, metric in self.state.train_metrics.items():
                                    self._original_model.update_metric(
                                        eval_microbatch,
                                        eval_outputs,
                                        metric,
                                    )

                except RuntimeError as e:
                    if self.adaptive_gradient_accumulation and _is_cuda_oom(e):
                        log.debug((f"Rank {dist.get_global_rank()} OOM'd."))
                        found_cuda_oom = 1
                    else:
                        raise
                # Auto grad accum only supported on GPU
                if isinstance(self._device, DeviceGPU):
                    # Propagate across all ranks if any rank hit CUDA OOM
                    found_cuda_oom = self._device.tensor_to_device(torch.tensor([found_cuda_oom],
                                                                                dtype=torch.uint8)).item()
                    if found_cuda_oom == 1:
                        device_batch_size = self._train_data_spec.get_num_samples_in_batch(device_batch)
                        _adjust_eval_batch_split(self.state, device_batch_size)
                        # Skip return and rerun after handling oom
                        continue
                # Return if we've successfully completed eval without OOMing.
                return

    def _run_evaluators(self, event: Event):
        """Runs evaluators periodically during training."""
        for evaluator in self.state.evaluators:
            assert evaluator.eval_interval is not None, 'eval_interval should have been set on __init__() or fit()'
            assert evaluator.subset_num_batches is not None, 'subset_num_batches should have been set on __init__() or fit()'
            if evaluator.eval_interval(self.state, event):
<<<<<<< HEAD
                self.eval_loop(
                    dataloader=evaluator.dataloader,
                    dataloader_label=evaluator.label,
                    subset_num_batches=evaluator.subset_num_batches,
                    metrics=self.state.eval_metrics[evaluator.label],
                    log_level=log_level,
                )
=======
                self.eval(dataloader=evaluator.dataloader,
                          dataloader_label=evaluator.label,
                          subset_num_batches=evaluator.subset_num_batches,
                          metrics=self.state.eval_metrics[evaluator.label])
>>>>>>> c39ac0bf

    def _train_batch(self, use_grad_scaling: bool) -> Dict[str, torch.Tensor]:
        """Compute loss by training on a full batch of data.

        Adaptively change microbatch size if enabled to maximize GPU usage.

        Args:
            use_grad_scaling (bool): Enables gradient scaling.

        Returns:
            Dict[str, torch.Tensor]: a dictionary containing the total loss and individual losses if available.
        """
        assert self._train_data_spec is not None, 'The train data spec should be set on __init__ or fit()'

        # Cache the device batch, because `self.state.batch` gets overridden in microbatching loop
        device_batch = self.state.batch

        # Retry until we successfully complete training and return loss
        while True:
            total_loss_dict = {'loss/train/total': self._device.tensor_to_device(torch.zeros(size=(1,)))}
            found_cuda_oom = 0  # int since bool BOR not supported on all torch.distributed backends
            try:
                assert self.state.scaler is not None
                microbatches = self._train_data_spec.split_batch(device_batch, self.state.grad_accum)
                if self._use_closures():
                    for optimizer in self.state.optimizers:
                        if use_grad_scaling:
                            self.state.scaler.step(optimizer,
                                                   closure=lambda **kwargs: self._train_microbatches(
                                                       microbatches, total_loss_dict, **kwargs))
                        else:
                            optimizer.step(closure=lambda **kwargs: self._train_microbatches(
                                microbatches, total_loss_dict, **kwargs).item())
                else:
                    self._train_microbatches(microbatches, total_loss_dict)
                    if not self.deepspeed_enabled:
                        for optimizer in self.state.optimizers:
                            if use_grad_scaling:
                                self.state.scaler.step(optimizer)
                            else:
                                if isinstance(self._device, DeviceTPU):
                                    xm.optimizer_step(optimizer, barrier=True)
                                else:
                                    optimizer.step()
            except RuntimeError as e:
                if self.adaptive_gradient_accumulation and _is_cuda_oom(e):
                    log.debug((f"Rank {dist.get_global_rank()} OOM'd."))
                    found_cuda_oom = 1
                else:
                    raise

            # Auto grad accum only supported on GPU
            if isinstance(self._device, DeviceGPU):
                # Propagate across all ranks if any rank hit CUDA OOM
                found_cuda_oom = self._device.tensor_to_device(torch.tensor([found_cuda_oom], dtype=torch.uint8))
                dist.all_reduce(found_cuda_oom, reduce_operation='MAX')
                if found_cuda_oom.item() == 1:
                    device_batch_size = self._train_data_spec.get_num_samples_in_batch(device_batch)
                    _adjust_grad_accum(self.state, device_batch_size)
                    # Skip return and rerun after handling oom
                    continue
            # Log grad_accum and return loss if we've completed without OOMing.
            self.logger.log_metrics({'trainer/grad_accum': self.state.grad_accum})
            return total_loss_dict

    def _train_microbatches(self,
                            microbatches: Sequence[Batch],
                            total_loss_dict: Dict[str, torch.Tensor],
                            ddp_sync: bool = True) -> torch.Tensor:
        """Iterate over microbatches and compute the loss that will be used to step the optimizer.

        Args:
            microbatches (Sequence[Batch]): The microbatches which make up the batch.
            total_loss_dict (Dict[str, torch.tensor]): Dictionary containing individual losses and their sum aggregated across all
                microbatches.
            ddp_sync (bool): True to sync gradients between devices on every backwards
                pass and False to only sync gradients after each device has finished
                computing a gradient on it's entire set of microbatches. (default: ``True``)
        """
        if ddp_sync or not isinstance(self.state.model, DistributedDataParallel):
            context = contextlib.nullcontext
        else:
            context = cast(Callable[[], ContextManager], self.state.model.no_sync)

        assert self._train_data_spec is not None

        with context():
            self.engine.run_event(Event.BEFORE_TRAIN_BATCH)

            assert self.state.optimizers is not None
            assert self.state.scaler is not None

            use_grad_scaling = self._use_grad_scaling(self.state.precision, self.state.scaler)

            if not self.deepspeed_enabled:
                for optimizer in self.state.optimizers:
                    optimizer.zero_grad()

            # tracker for gradient accumulation
            current_batch_size = sum([self._train_data_spec.get_num_samples_in_batch(batch) for batch in microbatches])

            for microbatch_idx, self.state.batch in enumerate(microbatches):
                is_final_microbatch = microbatch_idx + 1 == len(microbatches)
                microbatch_loss_dict = self._train_microbatch(use_grad_scaling, current_batch_size, is_final_microbatch)

                # Aggregate each loss in microbatch_loss_dict into total_loss_dict
                for k, microbatch_loss in microbatch_loss_dict.items():
                    loss_key = f'loss/train/{k}'
                    if loss_key not in total_loss_dict:
                        total_loss_dict[loss_key] = self._device.tensor_to_device(torch.zeros(size=(1,)))
                    total_loss_dict[loss_key] += microbatch_loss

            # Unscale gradients before `Event.AFTER_TRAIN_BATCH`
            if use_grad_scaling:
                for optimizer in ensure_tuple(self.state.optimizers):
                    self.state.scaler.unscale_(optimizer)

            self.engine.run_event(Event.AFTER_TRAIN_BATCH)

            return total_loss_dict['loss/train/total']

    def _train_microbatch(self, use_grad_scaling: bool, current_batch_size: int,
                          is_final_microbatch: bool) -> Dict[str, torch.Tensor]:
        """Train and compute the loss of ``state.batch``, which is assumed to be a single microbatch.

        Args:
            use_grad_scaling (bool): Whether to use gradient scaling.
            current_batch_size (int): The current batch size.
            minibatch_num_samples (int): Number of samples in the minibatch.
            is_final_microbatch (bool): If current microbatch is the last one.
        """
        assert self.state.scaler is not None
        assert self._train_data_spec is not None

        # Cache the device batch, because `self.state.batch` gets overridden in microbatching loop
        device_batch = deepcopy(self.state.batch)

        microbatch_num_samples = self._train_data_spec.get_num_samples_in_batch(self.state.batch)
        sync_context = contextlib.nullcontext() if self.deepspeed_enabled else ddp_sync_context(
            self.state,
            is_final_microbatch,
            self._ddp_sync_strategy,
        )

        with sync_context:
            # forward pass
            self.engine.run_event(Event.BEFORE_FORWARD)

            with get_precision_context(self.state.precision):
                self.state.outputs = self.state.model(self.state.batch)

            self.engine.run_event(Event.AFTER_FORWARD)

            # loss
            self.engine.run_event(Event.BEFORE_LOSS)

            with get_precision_context(self.state.precision):
                self.state.loss = self._original_model.loss(self.state.outputs, self.state.batch)

            assert self.state.loss is not None
            self.engine.run_event(Event.AFTER_LOSS)

            # backward
            self.engine.run_event(Event.BEFORE_BACKWARD)

            microbatch_loss_dict = {}
            # If total loss key is present, copy loss
            if isinstance(self.state.loss, dict) and ('total' in self.state.loss):
                microbatch_loss = self.state.loss['total']  # type: ignore
                microbatch_loss_dict = self.state.loss.copy()
            # If total loss key is not present, sum individual losses
            else:
                microbatch_loss = self._device.tensor_to_device(torch.zeros(size=(1,)))
                for loss in ensure_tuple(self.state.loss):
                    microbatch_loss.add_(loss.mean())

                # Copy the loss if it is a dictionary
                if isinstance(self.state.loss, dict):
                    microbatch_loss_dict = self.state.loss.copy()
                # If not, create a dictionary with generic loss names
                elif len(ensure_tuple(self.state.loss)) > 1:
                    microbatch_loss_dict = {f'loss{i}': loss for i, loss in enumerate(ensure_tuple(self.state.loss))}

                # Include total loss
                microbatch_loss_dict['total'] = microbatch_loss

            # For each loss to log: detach, clone, mean, then multiply by (microbatch size) / (batch size)
            for k, loss in microbatch_loss_dict.items():
                microbatch_loss_dict[k] = loss.detach().clone().mean() * (microbatch_num_samples / current_batch_size)

            if use_grad_scaling:
                microbatch_loss = cast(torch.Tensor, self.state.scaler.scale(microbatch_loss))

            if self.deepspeed_enabled:
                self.state.deepspeed_model.backward(microbatch_loss)

            else:
                # Scale loss based on the number of samples in the microbatch to maintain gradient numerics
                microbatch_loss.mul_(microbatch_num_samples / current_batch_size)
                microbatch_loss.backward(create_graph=self._backwards_create_graph)

            self.engine.run_event(Event.AFTER_BACKWARD)

            # Use microbatch outputs to update training metrics
            if self.state.train_metrics is not None:
                self.state.train_metrics = self._ensure_metrics_device_and_dtype(self.state.train_metrics)
                self._eval_train_metrics(device_batch)

        if self.deepspeed_enabled:
            self.state.deepspeed_model.step()

        return microbatch_loss_dict

    def predict(
        self,
        dataloader: Union[DataLoader, DataSpec],
        subset_num_batches: int = -1,
        *,
        return_outputs: bool = True,
    ):
        """Output model prediction on the provided data.

        There are two ways to access the prediction outputs.

        1.  With ``return_outputs`` set to True, the batch predictions will be collected into a list and returned.
        2.  Via a custom callback, which can be used with ``return_outputs`` set to False.

            This technique can be useful if collecting all the outputs from the dataloader would exceed available memory,
            and you want to write outputs directly to files. For example:

            .. testsetup::

                predict_dl = train_dataloader

            .. testcode::

                import os
                import torch

                from torch.utils.data import DataLoader

                from composer import Trainer, Callback
                from composer.loggers import Logger, LogLevel

                class PredictionSaver(Callback):
                    def __init__(self, folder: str):
                        self.folder = folder
                        os.makedirs(self.folder, exist_ok=True)

                    def predict_batch_end(self, state: State, logger: Logger) -> None:
                        name = f'batch_{int(state.predict_timestamp.batch)}.pt'
                        filepath = os.path.join(self.folder, name)
                        torch.save(state.outputs, filepath)

                        # Also log the outputs as an artifact
                        logger.file_artifact(LogLevel.BATCH, artifact_name=name, file_path=filepath)

                trainer = Trainer(
                    ...,
                    callbacks=PredictionSaver('./predict_outputs'),
                )

                trainer.predict(predict_dl, return_outputs=False)

                print(sorted(os.listdir('./predict_outputs')))

            .. testoutput::

                ['batch_1.pt', ...]

        Args:
            dataloader (DataLoader | DataSpec): The :class:`.DataLoader` or
                :class:`.DataSpec` for the prediction data.
            subset_num_batches (int, optional): If specified, only perform model prediction
                on this many batches. This parameter has no effect if it is greater than ``len(dataloader)``.
                If ``-1``, then the entire loader will be iterated over. (default: ``-1``)
            return_outputs (bool, optional): If True (the default), then prediction outputs will be (recursively)
                moved to cpu and accumulated into a list. Otherwise, prediction outputs are discarded after each
                batch.

        Returns:
            List: A list of batch outputs, if ``return_outputs`` is True. Otherwise, an empty list.

        """
        if isinstance(dataloader, DataSpec):
            data_spec = dataloader
        else:
            data_spec = DataSpec(dataloader)

        # Put the model into evaluation mode, but be able to restore it to training mode afterwards
        restore_model_train = self.state.model.training
        self.state.model.eval()

        # Bind the dataloader to the state, but be able to restore the previous dataloader afterwards
        original_dataloader = self.state.dataloader
        original_dataloader_label = self.state.dataloader_label
        original_dataloader_len = self.state.dataloader_len
        self.state.set_dataloader(data_spec.dataloader, 'predict', subset_num_batches)
        assert self.state.dataloader is not None, 'Already set the dataloader'

        # Reset the predict timestamp
        self.state.predict_timestamp = Timestamp()

        last_wct = datetime.datetime.now()

        outputs = []
        cpu_device = DeviceCPU()

        with torch.no_grad():

            self.engine.run_event(Event.PREDICT_START)

            for self.state.batch in self._iter_dataloader(TrainerMode.PREDICT):
                # Move the batch onto the device
                self.state.batch = self._device.batch_to_device(self.state.batch)

                # Perform any device transforms
                if data_spec.device_transforms is not None:
                    self.state.batch = data_spec.device_transforms(self.state.batch)

                # Count the batch size and num tokens before any events run
                rank_num_samples = data_spec.get_num_samples_in_batch(self.state.batch)
                rank_num_tokens = data_spec.get_num_tokens_in_batch(self.state.batch)

                # Fix the batch if using DeepSpeed
                if self.deepspeed_enabled:
                    self.state.batch = _fix_batch_precision_for_deepspeed(self.state.batch, self.state.precision)

                self.engine.run_event(Event.PREDICT_BATCH_START)

                self.engine.run_event(Event.PREDICT_BEFORE_FORWARD)
                with get_precision_context(self.state.precision):
                    self.state.outputs = self.state.model(self.state.batch)
                self.engine.run_event(Event.PREDICT_AFTER_FORWARD)

                if return_outputs:
                    outputs.append(cpu_device.batch_to_device(self.state.outputs))

                now = datetime.datetime.now()
                batch_time = now - last_wct

                total_num_samples, total_num_tokens, batch_time = self._accumulate_time_across_ranks(
                    num_samples=rank_num_samples,
                    num_tokens=rank_num_tokens,
                    batch_time=batch_time,
                )

                last_wct = now

                self.state.predict_timestamp = self.state.predict_timestamp.to_next_batch(samples=total_num_samples,
                                                                                          tokens=total_num_tokens,
                                                                                          duration=batch_time)

                self.engine.run_event(Event.PREDICT_BATCH_END)

            self.engine.run_event(Event.PREDICT_END)

        # Restore training mode
        if restore_model_train:
            self.state.model.train()

        # Restore the dataloader
        self.state.set_dataloader(original_dataloader, original_dataloader_label)
        if original_dataloader_len is not None:
            self.state.dataloader_len = original_dataloader_len

        return outputs

    def eval(
        self,
        eval_dataloader: Optional[Union[Iterable, DataSpec, Evaluator, Sequence[Evaluator]]] = None,
        eval_subset_num_batches: int = -1,
        log_level: Union[str, LogLevel] = LogLevel.FIT,
        # deprecated arguments below
        dataloader: Optional[Any] = None,
        dataloader_label: Optional[Any] = None,
        metrics: Optional[Any] = None,
        subset_num_batches: Optional[Any] = None,
    ):
        if not all([dataloader, dataloader_label, metrics, subset_num_batches]):
            raise ValueError('eval() API has changed, please migrate to the new API, or'
                             'for backwards compatibility, call eval_loop() instead'
                             'with the same arguments.')

        if eval_dataloader is not None:

            eval_metrics = deepcopy(self._original_model.get_metrics(is_train=False))
            metric_names = [str(k) for k in eval_metrics.keys()]

            evaluators = [
                ensure_evaluator(evaluator, default_metric_names=metric_names)
                for evaluator in ensure_tuple(eval_dataloader)
            ]

            if self.state.eval_metrics:
                for evaluator in evaluators:
                    if evaluator.label in self.state.eval_metrics:
                        warnings.warn(
                            f'eval_dataloader label \'{evaluator.label}\' was already provided in'
                            'trainer initialization. Existing data for that label will be overwritten.'
                            'To prevent this in the future, assign unique label names.',
                            category=UserWarning)

            # match metric names to model metrics
            log.info(f'Added {[e.label for e in evaluators]} to eval_metrics.')
            self.state.eval_metrics.update({e.label: _filter_metrics(eval_metrics, e.metric_names) for e in evaluators})

            _set_evaluator_interval_and_subset_num_batches(
                evaluators=evaluators,
                eval_interval='1ep',  # ignored
                subset_num_batches=eval_subset_num_batches,
            )
        else:
            if not self.state.evaluators:
                raise ValueError('eval_dataloader must be provided to either Trainer init() or eval().')
            evaluators = self.state.evaluators

        for evaluator in evaluators:
            self.eval_loop(
                dataloader=evaluator.dataloader,
                dataloader_label=evaluator.label,
                subset_num_batches=evaluator.subset_num_batches,
                metrics=self.state.eval_metrics[evaluator.label],
                log_level=log_level,
            )

    def eval_loop(
        self,
        dataloader: Union[Iterable, DataSpec, dict],
        dataloader_label: str = 'eval',
        *,
        metrics: Dict[str, Metric],
<<<<<<< HEAD
        subset_num_batches: Optional[int] = None,
        log_level: Union[str, LogLevel] = LogLevel.FIT,
=======
        subset_num_batches: int = -1,
>>>>>>> c39ac0bf
    ):
        """Evaluate the model and log appropriate metrics.

        Args:
            dataloader (DataLoader | DataSpec | dict): The class:`.DataLoader`, :class:`.DataSpec`, or
                dict of :class:`.DataSpec` kwargs to use for evaluation
            dataloader_label (str, optional): The dataloader label to use for logging metrics. Defaults to ``'eval'``.
            metrics (Dict[str, Metric]): Dictionary mapping metric names to metrics to evaluate against.
            subset_num_batches (int, optional): If specified, evaluate on this many batches. Defaults to ``-1``,
                which means to iterate over the entire dataloader.

                This parameter has no effect if ``eval_dataloader`` is not specified, it is greater than
                ``len(eval_dataloader)``, or ``eval_dataloader`` is an :class:`.Evaluator` (which is via
                ``Evaluator(subset_num_batches=...)``.)
        """
        restore_model_train = self.state.model.training

        if subset_num_batches is None:
            subset_num_batches = -1

        # back up the original dataloader on the state, so we can restore it after evaluation is finished
        original_dataloader = self.state.dataloader
        original_dataloader_label = self.state.dataloader_label
        original_num_batches = self.state.dataloader_len

        # Unpack the dataloader
        if isinstance(dataloader, dict):
            # treat as DataSpec kwargs
            dataloader = DataSpec(**dataloader)
        if not isinstance(dataloader, DataSpec):
            dataloader = DataSpec(dataloader)
        data_spec = dataloader

        # Reset the eval timestamp
        self.state.eval_timestamp = Timestamp()

        last_wct = datetime.datetime.now()

        self.state.model.eval()
        with torch.no_grad():
            self.state.set_dataloader(data_spec.dataloader, dataloader_label, subset_num_batches)
            assert self.state.dataloader is not None, 'dataloader is set'

            self.engine.run_event(Event.EVAL_START)

            metrics = self._ensure_metrics_device_and_dtype(metrics)

            for _, metric in metrics.items():
                metric.reset()

            dataloader = self.state.dataloader
            if isinstance(dataloader, DataLoader) and isinstance(dataloader.sampler, DistributedSampler):
                # The distributed sampler uses `set_epoch` to set the random seed
                # Because evaluation can run on each batch, we use the batch to seed the sampler
                # so each evaluation will get a proper shuffle.
                # The epoch provided to `set_epoch` need not be sequential, so this is fine.
                dataloader.sampler.set_epoch(int(self.state.timestamp.batch))

            for self.state.batch in self._iter_dataloader(TrainerMode.EVAL):
                self.state.batch = self._device.batch_to_device(self.state.batch)
                if data_spec.device_transforms is not None:
                    self.state.batch = data_spec.device_transforms(self.state.batch)

                # Count the batch size and num tokens before any events run
                rank_num_samples = data_spec.get_num_samples_in_batch(self.state.batch)
                rank_num_tokens = data_spec.get_num_tokens_in_batch(self.state.batch)

                if self.deepspeed_enabled:
                    self.state.batch = _fix_batch_precision_for_deepspeed(self.state.batch, self.state.precision)

                self.engine.run_event(Event.EVAL_BATCH_START)

                # Cache the device batch, because `self.state.batch` gets overridden in microbatching loop
                device_batch = self.state.batch
                # Retry until we successfully complete evaluation
                while True:
                    # Note: We use uint8 instead of bool as BOR is not supported on all torch.distributed backends
                    found_cuda_oom = 0
                    try:
                        for eval_microbatch in data_spec.split_batch(self.state.batch, self.state.eval_batch_split):
                            self.engine.run_event(Event.EVAL_BEFORE_FORWARD)
                            with get_precision_context(self.state.precision):
                                if hasattr(self._original_model, 'validate'):  # backwards compatibility check
                                    warnings.warn(
                                        'Using validate() is no longer supported and will be removed in a future version. Please use eval_forward() instead.'
                                    )
                                    assert isinstance(self._original_model.validate, Callable)
                                    self.state.outputs, target = self._original_model.validate(eval_microbatch)
                                else:
                                    self.state.outputs = self._original_model.eval_forward(eval_microbatch)
                                    target = None

                            self.engine.run_event(Event.EVAL_AFTER_FORWARD)

                            # Run in same precision context to avoid NaNs
                            with get_precision_context(self.state.precision):
                                if isinstance(self._device, DeviceMPS):
                                    # torchmetrics math has numerical errors on M1 devices
                                    # running the compute on CPU instead
                                    outputs = self.state.outputs.cpu()
                                else:
                                    outputs = self.state.outputs

                                if hasattr(self._original_model, 'validate'):
                                    for _, metric in self.state.train_metrics.items():
                                        metric.update(outputs, target)
                                else:
                                    for _, metric in metrics.items():
                                        self._original_model.update_metric(
                                            eval_microbatch,
                                            outputs,
                                            metric,
                                        )

                    except RuntimeError as e:
                        if self.adaptive_gradient_accumulation and _is_cuda_oom(e):
                            log.debug((f"Rank {dist.get_global_rank()} OOM'd."))
                            found_cuda_oom = 1
                        else:
                            raise
                    # Auto grad accum only supported on GPU
                    if isinstance(self._device, DeviceGPU):
                        # Propagate across all ranks if any rank hit CUDA OOM
                        found_cuda_oom = self._device.tensor_to_device(torch.tensor([found_cuda_oom],
                                                                                    dtype=torch.uint8))
                        dist.all_reduce(found_cuda_oom, reduce_operation='MAX')
                        if found_cuda_oom.item() == 1:
                            device_batch_size = data_spec.get_num_samples_in_batch(device_batch)
                            _adjust_eval_batch_split(self.state, device_batch_size)
                            # Skip return and rerun after handling oom
                            continue
                    # Break if we've successfully completed eval without OOMing.
                    break

                now = datetime.datetime.now()
                batch_time = now - last_wct

                total_num_samples, total_num_tokens, batch_time = self._accumulate_time_across_ranks(
                    num_samples=rank_num_samples,
                    num_tokens=rank_num_tokens,
                    batch_time=batch_time,
                )

                self.state.eval_timestamp = self.state.eval_timestamp.to_next_batch(
                    samples=total_num_samples,
                    tokens=total_num_tokens,
                    duration=batch_time,
                )

                last_wct = now

                self.engine.run_event(Event.EVAL_BATCH_END)

            self.logger.log_metrics({'epoch': self.state.timestamp.epoch.value})
            self.logger.log_metrics({'trainer/global_step': self.state.timestamp.batch.value})

            self._compute_and_log_metrics(dataloader_label=dataloader_label, metrics=metrics)

            self.engine.run_event(Event.EVAL_END)

        if restore_model_train:
            self.state.model.train()

        self.state.set_dataloader(original_dataloader, original_dataloader_label)
        if original_num_batches is not None:
            self.state.dataloader_len = original_num_batches

    def _use_grad_scaling(self, precision: Union[str, Precision], scaler: Optional[GradScaler]) -> bool:
        """Determines based on precision when to use grad scaling.

        By default, the pytorch GradScaler is a no-op if running on
        unsupported hardware. Here we raise a RuntimeError instead.

        Args:
            precision (Precision): Numerical precision, based on the Precision Enum.
            scaler (GradScaler): Used to make sure that the scaler is enabled when
            using grad scaling.

        Raises:
            RuntimeError:
                Occurs when attempting to use grad scaling without the scaler
                enabled. Likely due to hardware not supporting the provided precision.
        """
        if self.deepspeed_enabled:
            return False

        precision = Precision(precision)
        use_grad_scaling = precision == Precision.AMP

        if use_grad_scaling and (scaler is None or not scaler.is_enabled()):
            raise RuntimeError(f'Attempting to use grad scaling with {precision}, but scaler is not enabled.'
                               f'Potentially your hardware does not support Precision {precision}.')
        return use_grad_scaling

    def _iter_dataloader(self, trainer_mode: TrainerMode):
        """Helper method to iterate over the dataloader.

        This method yields up to :attr:`.State.dataloader_len`` batches from the dataloader. In addition, if the
        profiler is enabled, the dataloader latency recorded via the :class:`.Marker` API.

        Args:
            trainer_mode (TrainerMode): Specifies which mode the trainer is in.
        """
        assert self.state.dataloader is not None, 'the dataloader should be set before calling this method'

        if self.state.dataloader_len is None:
            dataloader_iter = iter(self.state.dataloader)
        else:
            dataloader_iter = itertools.islice(self.state.dataloader, int(self.state.dataloader_len))

        while True:
            try:
                # [BEFORE/AFTER]_DATALOADER only runs while training
                if trainer_mode == TrainerMode.TRAIN:
                    self.engine.run_event(Event.BEFORE_DATALOADER)
                batch = next(dataloader_iter)
            except StopIteration:
                # [BEFORE/AFTER]_DATALOADER only runs while training
                if trainer_mode == TrainerMode.TRAIN:
                    # Event.AFTER_DATALOADER is normally called in the train loop. However, if we
                    # encounter StopIteration, the train loop will not run. Accordingly, we need to
                    # explicitly call the engine to run marker.finish() for the dataloader marker.
                    # Otherwise, we will encounter an error at the start of the next epoch when
                    # Event.BEFORE_DATALOADER tries to start an unfinished marker.
                    self.engine.run_marker_only_event(Event.AFTER_DATALOADER)
                break
            yield batch

    def _use_closures(self) -> bool:
        """Determines based on precision and optimizers whether to use closures.

        We default to using closures unless AMP is enabled, in which case we only allow closures when using optimizers
        with the _step_supports_amp_closure flag.
        """
        if self.deepspeed_enabled:
            return False

        if isinstance(self._device, DeviceTPU):
            return False

        if self.state.precision != Precision.AMP:
            return True

        if self.state.optimizers is None:
            raise RuntimeError('state.optimizers must be set before `_use_closures` can be determined')

        return all(
            getattr(optimizer, '_step_supports_amp_closure', False)
            for optimizer in ensure_tuple(self.state.optimizers))

    def save_checkpoint(self, name: str = 'ep{epoch}-ba{batch}-rank{rank}', *, weights_only: bool = False):
        """Checkpoint the training :class:`~.State`.

        Args:
            name (str, optional): See :func:`.save_checkpoint`.
            weights_only (bool, optional): See :func:`.save_checkpoint`.

        Returns:
            List[pathlib.Path]: See :func:`.save_checkpoint`.
        """
        return save_checkpoint(state=self.state, filename=name, weights_only=weights_only)

    def export_for_inference(
        self,
        save_format: Union[str, ExportFormat],
        save_path: str,
        save_object_store: Optional[ObjectStore] = None,
        sample_input: Optional[Any] = None,
        transforms: Optional[Sequence[Transform]] = None,
    ):
        """Export a model for inference.

        Args:
            save_format (Union[str, ExportFormat]):  Format to export to. Either ``"torchscript"`` or ``"onnx"``.
            save_path: (str): The path for storing the exported model. It can be a path to a file on the local disk,
            a URL, or if ``save_object_store`` is set, the object name
                in a cloud bucket. For example, ``my_run/exported_model``.
            save_object_store (ObjectStore, optional): If the ``save_path`` is in an object name in a cloud bucket
                (i.e. AWS S3 or Google Cloud Storage), an instance of
                :class:`~.ObjectStore` which will be used
                to store the exported model. If this is set to ``None``,  will save to ``save_path`` using the trainer's
                logger. (default: ``None``)
            sample_input (Any, optional): Example model inputs used for tracing. This is needed for "onnx" export.
                The ``sample_input`` need not match the batch size you intend to use for inference. However, the model
                should accept the ``sample_input`` as is. (default: ``None``)
            transforms (Sequence[Transform], optional): transformations (usually optimizations) that should
                be applied to the model. Each Transform should be a callable that takes a model and returns a modified model.

        Returns:
            None
        """
        export_model = self.state.model.module if self.state.is_model_ddp else self.state.model
        if not isinstance(export_model, nn.Module):
            raise ValueError(f'Exporting Model requires type torch.nn.Module, got {type(export_model)}')
        if sample_input == None and save_format == 'onnx':
            sample_input = self.state.batch
        export_with_logger(model=export_model,
                           save_format=save_format,
                           save_path=save_path,
                           logger=self.logger,
                           save_object_store=save_object_store,
                           sample_input=(sample_input,),
                           transforms=transforms)<|MERGE_RESOLUTION|>--- conflicted
+++ resolved
@@ -1767,20 +1767,10 @@
             assert evaluator.eval_interval is not None, 'eval_interval should have been set on __init__() or fit()'
             assert evaluator.subset_num_batches is not None, 'subset_num_batches should have been set on __init__() or fit()'
             if evaluator.eval_interval(self.state, event):
-<<<<<<< HEAD
-                self.eval_loop(
-                    dataloader=evaluator.dataloader,
-                    dataloader_label=evaluator.label,
-                    subset_num_batches=evaluator.subset_num_batches,
-                    metrics=self.state.eval_metrics[evaluator.label],
-                    log_level=log_level,
-                )
-=======
-                self.eval(dataloader=evaluator.dataloader,
-                          dataloader_label=evaluator.label,
-                          subset_num_batches=evaluator.subset_num_batches,
-                          metrics=self.state.eval_metrics[evaluator.label])
->>>>>>> c39ac0bf
+                self.eval_loop(dataloader=evaluator.dataloader,
+                               dataloader_label=evaluator.label,
+                               subset_num_batches=evaluator.subset_num_batches,
+                               metrics=self.state.eval_metrics[evaluator.label])
 
     def _train_batch(self, use_grad_scaling: bool) -> Dict[str, torch.Tensor]:
         """Compute loss by training on a full batch of data.
@@ -2153,14 +2143,14 @@
         self,
         eval_dataloader: Optional[Union[Iterable, DataSpec, Evaluator, Sequence[Evaluator]]] = None,
         eval_subset_num_batches: int = -1,
-        log_level: Union[str, LogLevel] = LogLevel.FIT,
         # deprecated arguments below
         dataloader: Optional[Any] = None,
         dataloader_label: Optional[Any] = None,
         metrics: Optional[Any] = None,
         subset_num_batches: Optional[Any] = None,
+        log_level: Optional[Any] = None,
     ):
-        if not all([dataloader, dataloader_label, metrics, subset_num_batches]):
+        if any([dataloader, dataloader_label, metrics, subset_num_batches]):
             raise ValueError('eval() API has changed, please migrate to the new API, or'
                              'for backwards compatibility, call eval_loop() instead'
                              'with the same arguments.')
@@ -2204,7 +2194,6 @@
                 dataloader_label=evaluator.label,
                 subset_num_batches=evaluator.subset_num_batches,
                 metrics=self.state.eval_metrics[evaluator.label],
-                log_level=log_level,
             )
 
     def eval_loop(
@@ -2213,12 +2202,7 @@
         dataloader_label: str = 'eval',
         *,
         metrics: Dict[str, Metric],
-<<<<<<< HEAD
         subset_num_batches: Optional[int] = None,
-        log_level: Union[str, LogLevel] = LogLevel.FIT,
-=======
-        subset_num_batches: int = -1,
->>>>>>> c39ac0bf
     ):
         """Evaluate the model and log appropriate metrics.
 
