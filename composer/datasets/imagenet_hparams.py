--- conflicted
+++ resolved
@@ -55,12 +55,7 @@
     resize_size: int = hp.optional('resize size. Set to -1 to not resize', default=-1)
     crop_size: int = hp.optional('crop size', default=224)
     use_ffcv: bool = hp.optional('whether to use ffcv for faster dataloading', default=False)
-<<<<<<< HEAD
     ffcv_cpu_only: bool = hp.optional('Use cpu for all transformations.', default=True)
-
-=======
-    ffcv_cpu_only: bool = hp.optional('Use cpu for all transformations.', default=False)
->>>>>>> 56afa818
     ffcv_dir: str = hp.optional(
         "A directory containing train/val <file>.ffcv files. If these files don't exist and ffcv_write_dataset is true, train/val <file>.ffcv files will be created in this dir.",
         default='/tmp')
@@ -135,17 +130,6 @@
                 image_pipeline.extend([CenterCropRGBImageDecoder((self.crop_size, self.crop_size), ratio=ratio)])
                 dtype = np.float32
             # Common transforms for train and test
-<<<<<<< HEAD
-            '''
-            image_pipeline.extend([
-                ffcv.transforms.ToTensor(),
-                ffcv.transforms.ToDevice(this_device, non_blocking=True),
-                ffcv.transforms.ToTorchImage(),
-                ffcv.transforms.NormalizeImage(np.array(IMAGENET_CHANNEL_MEAN), np.array(IMAGENET_CHANNEL_STD), dtype),
-            ])
-            '''
-=======
->>>>>>> 56afa818
             if self.ffcv_cpu_only:
                 image_pipeline.extend([
                     ffcv.transforms.NormalizeImage(np.array(IMAGENET_CHANNEL_MEAN), np.array(IMAGENET_CHANNEL_STD),
